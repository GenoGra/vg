--- conflicted
+++ resolved
@@ -66,10 +66,6 @@
 vg index -x bigins.vg.xg -g bigins.vg.gcsa -k 16 bigins.vg
 vg sim -s 1337 -n 100 -x bigins.vg.xg -l 12 > reads.txt
 vg map -T reads.txt -g bigins.vg.gcsa -x bigins.vg.xg > bigins.gam
-<<<<<<< HEAD
-is "$(vg genotype bigins.vg -G bigins.gam -t 1 -v -i | grep GACGTTACAATGAGCCCTACAGACATATC | wc -l)" "1" "genotype finds big insert" 
-=======
 is "$(vg genotype bigins.vg -G bigins.gam -t 1 -v | grep GACGTTACAATGAGCCCTACAGACATATC | wc -l)" "1" "genotype finds big insert" 
->>>>>>> f9898da7
 
 rm -rf bigins.vg bigins.vg.xg bigins.vg.gcsa bigins.vg.gcsa.lcp bigins.gam reads.txt 
