--- conflicted
+++ resolved
@@ -125,11 +125,9 @@
 [submodule "deps/atomic_queue"]
 	path = deps/atomic_queue
 	url = https://github.com/max0x7ba/atomic_queue.git
-<<<<<<< HEAD
 [submodule "deps/seqan"]
 	path = deps/seqan
 	url = https://github.com/seqan/seqan.git
-=======
 [submodule "deps/htslib"]
 	path = deps/htslib
 	url = https://github.com/samtools/htslib.git
@@ -137,5 +135,4 @@
 [submodule "deps/tabixpp"]
 	path = deps/tabixpp
 	url = https://github.com/ekg/tabixpp.git
-	branch = master
->>>>>>> b4d7b90c
+	branch = master