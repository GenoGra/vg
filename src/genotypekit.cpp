#include "genotypekit.hpp"

namespace vg {

using namespace std;

    
CactusUltrabubbleFinder::CactusUltrabubbleFinder(VG& graph,
                                                 const string& hint_path_name,
                                                 bool filter_trivial_bubbles) :
    graph(graph), hint_path_name(hint_path_name), filter_trivial_bubbles(filter_trivial_bubbles) {
    // Make sure the graph is sorted.
    // cactus needs the nodes to be sorted in order to find a source and sink.
    graph.sort();
}

SnarlManager CactusUltrabubbleFinder::find_snarls() {
    
    // Get the bubble tree in Cactus format
    BubbleTree* bubble_tree = ultrabubble_tree(graph);
    
    // Convert to Snarls
    
    vector<Snarl> converted_snarls;
    
    bubble_tree->for_each_preorder([&](BubbleTree::Node* node) {
        
        Bubble& bubble = node->v;
        if (node != bubble_tree->root) {
            // If we aren't the root node of the tree, we need to be a Snarl
            
            if (filter_trivial_bubbles) {
                
                // Check whether the bubble consists of a single edge
                
                set<NodeSide> start_connections = graph.sides_of(bubble.start);
                set<NodeSide> end_connections = graph.sides_of(bubble.end);
                
                if (start_connections.size() == 1
                    && start_connections.count(bubble.end)
                    && end_connections.size() == 1
                    && end_connections.count(bubble.start)) {
                    // This is a single edge bubble, skip it
                    return;
                }
            }
            
            // We're going to fill in this Snarl.
            Snarl snarl;
            
            // Set up the start and end

            // Make sure to preserve original endpoint
            // ordering, because swapping them without flipping their
            // orientation flags will make an inside-out site.
            snarl.mutable_start()->set_node_id(bubble.start.node);
            snarl.mutable_start()->set_backward(!bubble.start.is_end);
            snarl.mutable_end()->set_node_id(bubble.end.node);
            snarl.mutable_end()->set_backward(bubble.end.is_end);
            
            // Mark snarl as an ultrabubble
            snarl.set_type(ULTRABUBBLE);
            
            // If not a top level site, add parent info
            if (node->parent != bubble_tree->root) {
                Bubble& bubble_parent = node->parent->v;
                Snarl* snarl_parent = snarl.mutable_parent();
                snarl_parent->mutable_start()->set_node_id(bubble_parent.start.node);
                snarl_parent->mutable_start()->set_backward(!bubble_parent.start.is_end);
                snarl_parent->mutable_end()->set_node_id(bubble_parent.end.node);
                snarl_parent->mutable_end()->set_backward(bubble_parent.end.is_end);
            }
            
            converted_snarls.push_back(snarl);
            
        }
    });
    
    delete bubble_tree;
    
    // Now form the SnarlManager and return
    return SnarlManager(converted_snarls.begin(), converted_snarls.end());
}
    
   
ExhaustiveTraversalFinder::ExhaustiveTraversalFinder(VG& graph, SnarlManager& snarl_manager) :
                                                     graph(graph), snarl_manager(snarl_manager) {
    // nothing more to do
}
    
<<<<<<< HEAD
CactusUltrabubbleFinder::CactusUltrabubbleFinder(VG& graph, const string& hint_path_name): graph(graph), hint_path_name(hint_path_name) {
    // Make sure the graph is sorted.
    // cactus needs the nodes to be sorted in order to find a source and sink.
    graph.sort();
}

SnarlManager CactusUltrabubbleFinder::find_snarls() {
    
    // Get the bubble tree in Cactus format
    BubbleTree* bubble_tree = ultrabubble_tree(graph);
    
    // Convert to Snarls
    
    vector<Snarl> converted_snarls;
    
    bubble_tree->for_each_preorder([&](BubbleTree::Node* node) {
        
        Bubble& bubble = node->v;
        if (node != bubble_tree->root) {
            // If we aren't the root node of the tree, we need to be a Snarl
            
            // We're going to fill in this Snarl.
            Snarl snarl;
            
            // Set up the start and end

            // Make sure to preserve original endpoint
            // ordering, because swapping them without flipping their
            // orientation flags will make an inside-out site.
            snarl.mutable_start()->set_node_id(bubble.start.node);
            snarl.mutable_start()->set_backward(!bubble.start.is_end);
            snarl.mutable_end()->set_node_id(bubble.end.node);
            snarl.mutable_end()->set_backward(bubble.end.is_end);
            
            // Mark snarl as an ultrabubble
            snarl.set_type(ULTRABUBBLE);
            
            // If not a top level site, add parent info
            if (node->parent != bubble_tree->root) {
                Bubble& bubble_parent = node->parent->v;
                Snarl* snarl_parent = snarl.mutable_parent();
                snarl_parent->mutable_start()->set_node_id(bubble_parent.start.node);
                snarl_parent->mutable_start()->set_backward(!bubble_parent.start.is_end);
                snarl_parent->mutable_end()->set_node_id(bubble_parent.end.node);
                snarl_parent->mutable_end()->set_backward(bubble_parent.end.is_end);
            }
            
            converted_snarls.push_back(snarl);
            
        }
    });
    
    delete bubble_tree;
    
    // Now form the SnarlManager and return
    return SnarlManager(converted_snarls.begin(), converted_snarls.end());
}
    
// add all node traversals that valid walks from this one onto a stack
void stack_up_valid_walks(VG& graph, NodeTraversal walk_head, vector<NodeTraversal>& stack) {
=======
ExhaustiveTraversalFinder::~ExhaustiveTraversalFinder() {
    // no heap objects
}

void ExhaustiveTraversalFinder::stack_up_valid_walks(NodeTraversal walk_head, vector<NodeTraversal>& stack) {
>>>>>>> bdc56ab5
    
    id_t head_id = walk_head.node->id();
    
    if (walk_head.backward) {
        // we are leaving from the start of the node
        
        // get all edges involving this node so we can filter them down to valid walks
        for (Edge* edge : graph.edges_of(walk_head.node)) {
            if (edge->from() == head_id && edge->from_start()) {
                // the edge is part of a valid walk
                Node* next_node = graph.get_node(edge->to());
                bool next_backward = edge->to_end();
                // add the next traversal in the walk to the stack
                stack.push_back(NodeTraversal(next_node, next_backward));
            }
            else if (edge->to() == head_id && !edge->to_end()) {
                // the edge is part of a valid walk in the opposite orientation
                Node* next_node = graph.get_node(edge->from());
                bool next_backward = edge->from_start();
                // add the next traversal in the walk to the stack
                stack.push_back(NodeTraversal(next_node, next_backward));
            }
        }
    }
    else {
        // we are leaving from the end of the node
        
        // get all edges involving this node so we can filter them down to valid walks
        for (Edge* edge : graph.edges_of(walk_head.node)) {
            if (edge->from() == head_id && !edge->from_start()) {
                // the edge is part of a valid walk
                Node* next_node = graph.get_node(edge->to());
                bool next_backward = edge->to_end();
                // add the next traversal in the walk to the stack
                stack.push_back(NodeTraversal(next_node, next_backward));
            }
            else if (edge->to() == head_id && edge->to_end()) {
                // the edge is part of a valid walk in the opposite orientation
                Node* next_node = graph.get_node(edge->from());
                bool next_backward = edge->from_start();
                // add the next traversal in the walk to the stack
                stack.push_back(NodeTraversal(next_node, next_backward));
            }
        }
    }
}

    
vector<SnarlTraversal> ExhaustiveTraversalFinder::find_traversals(const Snarl& site) {

    vector<SnarlTraversal> to_return;
    
    // construct maps that lets us "skip over" child sites
    map<NodeTraversal, const Snarl*> child_site_starts;
    map<NodeTraversal, const Snarl*> child_site_ends;
    for (const Snarl* subsite : snarl_manager.children_of(&site)) {
        child_site_starts[to_node_traversal(subsite->start(), graph)] = subsite;
        // reverse the direction of the end because we want to find it when we're entering
        // the site from that direction
        child_site_ends[to_rev_node_traversal(subsite->end(), graph)] = subsite;
    }
    
    // keeps track of the walk of the DFS traversal
    list<Visit> path;
    
    // these mark the start of the edges out of the node that is on the head of the path
    // they can be used to see how many nodes we need to peel off the path when we're
    // backtracking
    NodeTraversal stack_sentinel(nullptr);
    NodeTraversal site_end = to_node_traversal(site.end(), graph);
    
    // initialize stack for DFS traversal of site
    vector<NodeTraversal> stack;
    stack.push_back(to_node_traversal(site.start(), graph));
    
    while (stack.size()) {
        
        NodeTraversal node_traversal = stack.back();
        stack.pop_back();
        
        // we have traversed all of edges out of the head of the path, so we can pop it off
        if (node_traversal == stack_sentinel) {
            path.pop_back();
            continue;
        }
        
        // have we finished a traversal through the site?
        if (node_traversal == site_end) {
            
            // yield path as a snarl traversal
            SnarlTraversal traversal;
            to_return.push_back(traversal);
            
            // increment past the Snarl's start node, which we don't want in the traversal
            auto iter = path.begin();
            iter++;
            // record the traversal in the return value
            for (; iter != path.end(); iter++) {
                *to_return.back().add_visits() = *iter;
            }
            
            // don't proceed to add more onto the DFS stack
            continue;
        }
        
        // mark the beginning of this node/site's edges forward in the stack
        stack.push_back(stack_sentinel);
        
        // initialize empty visit for this iteration
        Visit visit;
        
        if (child_site_starts.count(node_traversal)) {
            // make a visit out of the site
            const Snarl* child_site = child_site_starts[node_traversal];
            transfer_boundary_info(*child_site, *visit.mutable_snarl());
            visit.set_backward(false);
            
            // skip the site and add the other side to the stack
            stack.push_back(to_node_traversal(child_site->end(), graph));
        }
        else if (child_site_ends.count(node_traversal)) {
            // make a visit out of the site
            const Snarl* child_site = child_site_ends[node_traversal];
            transfer_boundary_info(*child_site, *visit.mutable_snarl());
            visit.set_backward(true);
            
            // note: we're traveling through the site backwards, so we reverse the
            // traversal on the start end
            
            // skip the site and add the other side to the stack
            stack.push_back(to_rev_node_traversal(child_site->start(), graph));
        }
        else {
            // add all of the node traversals we can reach through valid walks
            stack_up_valid_walks(node_traversal, stack);
        }
        
        // add visit to path
        path.push_back(visit);
    }
    
    return to_return;
}
    
ReadRestrictedTraversalFinder::ReadRestrictedTraversalFinder(VG& graph, SnarlManager& snarl_manager,
                                                             const map<string, Alignment*>& reads_by_name,
                                                             int min_recurrence, int max_path_search_steps) :
                                                             graph(graph), reads_by_name(reads_by_name),
                                                             min_recurrence(min_recurrence),
                                                             max_path_search_steps(max_path_search_steps),
                                                             snarl_manager(snarl_manager) {
    // nothing else to do
}

ReadRestrictedTraversalFinder::~ReadRestrictedTraversalFinder() {
    // no heap variables
}
    
// replaces get_paths_through_site from genotyper
vector<SnarlTraversal> ReadRestrictedTraversalFinder::find_traversals(const Snarl& site) {
    // We're going to emit traversals supported by any paths in the graph.
    
    // Put all our subpaths in here to deduplicate them by sequence they spell
    // out. And to count occurrences. Note that the occurrence count will be
    // boosted to min_recurrence if a non-read path in the graph supports a
    // certain traversal string, so we don't end up dropping unsupported ref
    // alleles.
    map<string, pair<list<Visit>, int>> results;
    
    // construct maps that lets us "skip over" child sites
    map<NodeTraversal, const Snarl*> child_site_starts;
    map<NodeTraversal, const Snarl*> child_site_ends;
    for (const Snarl* subsite : snarl_manager.children_of(&site)) {
        child_site_starts[to_node_traversal(subsite->start(), graph)] = subsite;
        // reverse the direction of the end because we want to find it when we're entering
        // the site from that direction
        child_site_ends[to_rev_node_traversal(subsite->end(), graph)] = subsite;
    }
    
#ifdef debug
#pragma omp critical (cerr)
    cerr << "Looking for paths between " << site.start << " and " << site.end << endl;
#endif
    
    Node* site_start_node = graph.get_node(site.start().node_id());
    Node* site_end_node = graph.get_node(site.end().node_id());
    
    if(graph.paths.has_node_mapping(site_start_node) && graph.paths.has_node_mapping(site_end_node)) {
        // If we have some paths that visit both ends (in some orientation)
        
        // Get all the mappings to the end node, by path name
        auto& endmappings_by_name = graph.paths.get_node_mapping(site_end_node);
        
        for(auto& name_and_mappings : graph.paths.get_node_mapping(site_start_node)) {
            // Go through the paths that visit the start node
            
            // Grab their names
            auto& name = name_and_mappings.first;
            
            if(!endmappings_by_name.count(name_and_mappings.first)) {
                // No path by this name has any mappings to the end node. Skip
                // it early.
                continue;
            }
            
            for(auto* mapping : name_and_mappings.second) {
                // Start at each mapping in the appropriate orientation
                
#ifdef debug
#pragma omp critical (cerr)
                cerr << "Trying mapping of read/path " << name_and_mappings.first << endl;
#endif
                
                // How many times have we gone to the next mapping looking for a
                // mapping to the end node in the right orientation?
                size_t traversal_count = 0;
                
                // Do we want to go left (true) or right (false) from this
                // mapping? If start is a forward traversal and we found a
                // forward mapping, we go right. If either is backward we go
                // left, and if both are backward we go right again.
                bool traversal_direction = mapping->position().is_reverse() != site.start().backward();
                
                // What orientation would we want to find the end node in? If
                // we're traveling backward, we expect to find it in the
                // opposite direction to the one we were given.
                bool expected_end_orientation = site.end().backward() != traversal_direction;
                
                // We're going to fill in this list with traversals.
                list<Visit> path_traversed;
                
                // And we're going to fill this with the sequence
                stringstream allele_stream;
                
                while(mapping != nullptr && traversal_count < max_path_search_steps) {
                    // Traverse along until we hit the end traversal or take too
                    // many steps
                    
#ifdef debug
#pragma omp critical (cerr)
                    cerr << "\tTraversing " << pb2json(*mapping) << endl;
#endif
                    
                    // Say we visit this node along the path, in this orientation
                    NodeTraversal node_traversal = NodeTraversal(graph.get_node(mapping->position().node_id()),
                                                                 mapping->position().is_reverse() != traversal_direction);
                    
                    // Stick the sequence of the node (appropriately oriented) in the stream for the allele sequence
                    string seq = node_traversal.node->sequence();
                    allele_stream << (node_traversal.backward ? reverse_complement(seq) : seq);
                    
                    if(node_traversal.node == site_end_node && node_traversal.backward == expected_end_orientation) {
                        // We have stumbled upon the end node in the orientation we wanted it in.
                        
                        if(results.count(allele_stream.str())) {
                            // It is already there! Increment the observation count.
#ifdef debug
#pragma omp critical (cerr)
                            cerr << "\tFinished; got known sequence " << allele_stream.str() << endl;
#endif
                            
                            if(reads_by_name.count(name)) {
                                // We are a read. Just increment count
                                results[allele_stream.str()].second++;
                            } else {
                                // We are a named path (like "ref")
                                if(results[allele_stream.str()].second < min_recurrence) {
                                    // Ensure that this allele doesn't get
                                    // eliminated, since ref or some other named
                                    // path supports it.
                                    results[allele_stream.str()].second = min_recurrence;
                                } else {
                                    results[allele_stream.str()].second++;
                                }
                            }
                        } else {
                            // Add it in. Give it a count of 1 if we are a read,
                            // and a count of min_recurrence (so it doesn't get
                            // filtered later) if we are a named non-read path
                            // (like "ref").
                            results[allele_stream.str()] = make_pair(path_traversed,
                                                                     reads_by_name.count(name) ? 1 : min_recurrence);
#ifdef debug
#pragma omp critical (cerr)
                            cerr << "\tFinished; got novel sequence " << allele_stream.str() << endl;
#endif
                        }
                        
//                        if(reads_by_name.count(name)) {
//                            // We want to log stats on reads that read all the
//                            // way through sites. But since we may be called
//                            // multiple times we need to send the unique read
//                            // name too.
//                            report_site_traversal(site, name);
//                        }
                        
                        // Then try the next embedded path
                        break;
                    }
                    
                    // We are not yet at the end of the of the site on this path
                    
                    // initialize visit
                    Visit visit;
                    
                    // is this traversal at the start of a nested subsite?
                    Node* site_opposite_side = nullptr;
                    if (child_site_starts.count(node_traversal)) {
                        const Snarl* child_site = child_site_starts[node_traversal];
                        site_opposite_side = graph.get_node(child_site->end().node_id());
                        
                        transfer_boundary_info(*child_site, *visit.mutable_snarl());
                        
                        // add the site into the sequence since we are going to skip it
                        allele_stream << "(" << child_site->start().node_id() << ":" << child_site->end().node_id() << ")";
                        
                    }
                    else if (child_site_ends.count(node_traversal)) {
                        const Snarl* child_site = child_site_starts[node_traversal];
                        site_opposite_side = graph.get_node(child_site->start().node_id());
                        
                        transfer_boundary_info(*child_site, *visit.mutable_snarl());
                        visit.set_backward(true);
                        
                        // add the reverse site into the sequence since we are going to skip it
                        allele_stream << "(" << child_site->end().node_id() << ":" << child_site->start().node_id() << ")";
                    }
                    else {
                        visit = to_visit(node_traversal);
                        allele_stream << node_traversal.node->sequence();
                    }
                    
                    path_traversed.push_back(visit);
                    
                    // Was this node traversal entering a nested subsite?
                    if (site_opposite_side) {
                        // Skip the site
                        if (traversal_direction) {
                            // Go backwards until you hit the other side of the site
                            while (mapping->position().node_id() != site_opposite_side->id()) {
                                mapping = graph.paths.traverse_left(mapping);
                                // Break out of the loop if the path ends before crossing child site
                                if (mapping == nullptr) {
                                    break;
                                }
                                // Tick the counter so we don't go really far on long paths.
                                traversal_count++;
                            }
                        }
                        else {
                            // Go forwards until you hit the other side of the site
                            while (mapping->position().node_id() != site_opposite_side->id()) {
                                mapping = graph.paths.traverse_right(mapping);
                                // Break out of the loop if the path ends before crossing child site
                                if (mapping == nullptr) {
                                    break;
                                }
                                // Tick the counter so we don't go really far on long paths.
                                traversal_count++;
                            }
                        }
                    }
                    else {
                        
                        // Otherwise just move to the right (or left) one position
                        if(traversal_direction) {
                            // We're going backwards
                            mapping = graph.paths.traverse_left(mapping);
                        } else {
                            // We're going forwards
                            mapping = graph.paths.traverse_right(mapping);
                        }
                        // Tick the counter so we don't go really far on long paths.
                        traversal_count++;
                    }
                }
            }
        }
    }
    
    // Now collect the unique results
    vector<SnarlTraversal> to_return;
    
    for(auto& result : results) {
        // Break out each result
        const string& seq = result.first;
        auto& visits = result.second.first;
        auto& count = result.second.second;
        
        if(count < min_recurrence) {
            // We don't have enough initial hits for this sequence to justify
            // trying to re-align the rest of the reads. Skip it. Note that the
            // reference path (and other named paths) will stuff in at least
            // min_recurrence to make sure we don't throw out their alleles.
            continue;
        }
        
        // Send out each list of visits
        to_return.emplace_back();
        for (Visit& visit : visits) {
            *to_return.back().add_visits() = visit;
        }
    }
    
    return to_return;
}
    
double FixedGenotypePriorCalculator::calculate_log_prior(const Genotype& genotype) {
    // Are all the alleles the same?
    bool all_same = true;
    // What is the common allele number (-1 for unset)
    int allele_value = -1;
    for(size_t i = 0; i < genotype.allele_size(); i++) {
        // For each allele in the genotype
        if(allele_value == -1) {
            // On the first one, grab it. Everyone else will have to match.
            allele_value = genotype.allele(i);
        }
        
        if(allele_value != genotype.allele(i)) {
            // There are two distinct allele values in here
            all_same = false;
            break;
        }
    }
    
    // Return the appropriate prior depending on whether the alleles are all the
    // same (homozygous) or not (heterozygous).
    return all_same ? homozygous_prior_ln : heterozygous_prior_ln;
}

TrivialTraversalFinder::TrivialTraversalFinder(VG& graph) : graph(graph) {
    // Nothing to do!
}

vector<SnarlTraversal> TrivialTraversalFinder::find_traversals(const Snarl& site) {
    assert(site.type() == ULTRABUBBLE);
    
    // We'll fill this in and send it back
    vector<SnarlTraversal> to_return;
    
    // We don't want to be duplicating partial paths, so we store for each
    // NodeTraversal we can reach the previous NodeTraversal we can reach it
    // from.
    map<NodeTraversal, NodeTraversal> previous;
    
    list<NodeTraversal> stack{to_node_traversal(site.start(), graph)};
    
    while (!stack.empty()) { 
        // While there's still stuff on the stack
        
        // Grab the first thing
        NodeTraversal here = stack.front();
        stack.pop_front();
        
        if (here.node->id() == site.end().node_id()) {
            // Trace back a path
            list<NodeTraversal> path;
            
            // Move back one node from the end so it isn't included
            here = previous.at(here);
            
            while (true) {
                // Until we get to the start of the site
                
                if (here.node->id() == site.start().node_id()) {
                    // Stop when we've reached the start of the site
                    break;
                }
                
                // Put this traversal on the front of the path
                path.push_front(here);
                
                // Trace back
                here = previous.at(here);
            }
            
            // Initialize a SnarlTraversal in the return value
            to_return.emplace_back();
            
            // Translate the path into the traversal
            for (NodeTraversal node_traversal : path) {
                *(to_return.back().add_visits()) = to_visit(node_traversal);
            }
            
            // Stop eary after having found one path
            break;
        } else {
            // We haven't reached the end of the site
            
            for (NodeTraversal next : graph.nodes_next(here)) {
                // Look at all the places we can go from this node
                if (previous.count(next)) {
                    // We already know how to get there.
                    continue;
                }
                
                // Remember how we got there
                previous[next] = here;
                // Explore it, depth first
                stack.push_front(next);
            }
        }
    }
    
    // When we get here, either we found a path, or there isn't one.
    return to_return;
}

}<|MERGE_RESOLUTION|>--- conflicted
+++ resolved
@@ -88,74 +88,11 @@
     // nothing more to do
 }
     
-<<<<<<< HEAD
-CactusUltrabubbleFinder::CactusUltrabubbleFinder(VG& graph, const string& hint_path_name): graph(graph), hint_path_name(hint_path_name) {
-    // Make sure the graph is sorted.
-    // cactus needs the nodes to be sorted in order to find a source and sink.
-    graph.sort();
-}
-
-SnarlManager CactusUltrabubbleFinder::find_snarls() {
-    
-    // Get the bubble tree in Cactus format
-    BubbleTree* bubble_tree = ultrabubble_tree(graph);
-    
-    // Convert to Snarls
-    
-    vector<Snarl> converted_snarls;
-    
-    bubble_tree->for_each_preorder([&](BubbleTree::Node* node) {
-        
-        Bubble& bubble = node->v;
-        if (node != bubble_tree->root) {
-            // If we aren't the root node of the tree, we need to be a Snarl
-            
-            // We're going to fill in this Snarl.
-            Snarl snarl;
-            
-            // Set up the start and end
-
-            // Make sure to preserve original endpoint
-            // ordering, because swapping them without flipping their
-            // orientation flags will make an inside-out site.
-            snarl.mutable_start()->set_node_id(bubble.start.node);
-            snarl.mutable_start()->set_backward(!bubble.start.is_end);
-            snarl.mutable_end()->set_node_id(bubble.end.node);
-            snarl.mutable_end()->set_backward(bubble.end.is_end);
-            
-            // Mark snarl as an ultrabubble
-            snarl.set_type(ULTRABUBBLE);
-            
-            // If not a top level site, add parent info
-            if (node->parent != bubble_tree->root) {
-                Bubble& bubble_parent = node->parent->v;
-                Snarl* snarl_parent = snarl.mutable_parent();
-                snarl_parent->mutable_start()->set_node_id(bubble_parent.start.node);
-                snarl_parent->mutable_start()->set_backward(!bubble_parent.start.is_end);
-                snarl_parent->mutable_end()->set_node_id(bubble_parent.end.node);
-                snarl_parent->mutable_end()->set_backward(bubble_parent.end.is_end);
-            }
-            
-            converted_snarls.push_back(snarl);
-            
-        }
-    });
-    
-    delete bubble_tree;
-    
-    // Now form the SnarlManager and return
-    return SnarlManager(converted_snarls.begin(), converted_snarls.end());
-}
-    
-// add all node traversals that valid walks from this one onto a stack
-void stack_up_valid_walks(VG& graph, NodeTraversal walk_head, vector<NodeTraversal>& stack) {
-=======
 ExhaustiveTraversalFinder::~ExhaustiveTraversalFinder() {
     // no heap objects
 }
 
 void ExhaustiveTraversalFinder::stack_up_valid_walks(NodeTraversal walk_head, vector<NodeTraversal>& stack) {
->>>>>>> bdc56ab5
     
     id_t head_id = walk_head.node->id();
     
