#ifndef VG_MINIMIZER_MAPPER_HPP_INCLUDED
#define VG_MINIMIZER_MAPPER_HPP_INCLUDED

/** 
 * \file minimizer_mapper.hpp
 * Defines a mapper that uses the minimizer index and GBWT-based extension.
 */

#include "algorithms/nearest_offsets_in_paths.hpp"
#include "aligner.hpp"
#include "vg/io/alignment_emitter.hpp"
#include "snarl_seed_clusterer.hpp"
#include "gapless_extender.hpp"
#include "mapper.hpp"
#include "snarls.hpp"
#include "tree_subgraph.hpp"
#include "funnel.hpp"

#include <gbwtgraph/minimizer.h>
#include <structures/immutable_list.hpp>

#include <atomic>

namespace vg {

using namespace std;
using namespace vg::io;

class MinimizerMapper : public AlignerClient {
public:

    /**
     * Construct a new MinimizerMapper using the given indexes. The PathPositionhandleGraph can be nullptr,
     * as we only use it for correctness tracking.
     */

    MinimizerMapper(const gbwtgraph::GBWTGraph& graph,
         const gbwtgraph::DefaultMinimizerIndex& minimizer_index,
         SnarlDistanceIndex& distance_index, const PathPositionHandleGraph* path_graph = nullptr);

    /**
     * Map the given read, and send output to the given AlignmentEmitter. May be run from any thread.
     * TODO: Can't be const because the clusterer's cluster_seeds isn't const.
     */
    void map(Alignment& aln, AlignmentEmitter& alignment_emitter);
    
    /**
     * Map the given read. Return a vector of alignments that it maps to, winner first.
     */
    vector<Alignment> map(Alignment& aln);
    
    // The idea here is that the subcommand feeds all the reads to the version
    // of map_paired that takes a buffer, and then empties the buffer by
    // iterating over it in parallel with the version that doesn't.
    // TODO: how will we warn about not having a pair distribution yet then?
    
    /**
     * Map the given pair of reads, where aln1 is upstream of aln2 and they are
     * oriented towards each other in the graph.
     *
     * If the reads are ambiguous and there's no fragment length distribution
     * fixed yet, they will be dropped into ambiguous_pair_buffer.
     *
     * Otherwise, at least one result will be returned for them (although it
     * may be the unmapped alignment).
     */
    pair<vector<Alignment>, vector<Alignment>> map_paired(Alignment& aln1, Alignment& aln2,
        vector<pair<Alignment, Alignment>>& ambiguous_pair_buffer);
        
    /**
     * Map the given pair of reads, where aln1 is upstream of aln2 and they are
     * oriented towards each other in the graph.
     *
     * If the fragment length distribution is not yet fixed, reads will be
     * mapped independently. Otherwise, they will be mapped according to the
     * fragment length distribution.
     */
    pair<vector<Alignment>, vector<Alignment>> map_paired(Alignment& aln1, Alignment& aln2);




    // Mapping settings.
    // TODO: document each

    /// Use all minimizers with at most hit_cap hits
    size_t hit_cap = 10;

    /// Ignore all minimizers with more than hard_hit_cap hits
    size_t hard_hit_cap = 500;

    /// Take minimizers between hit_cap and hard_hit_cap hits until this fraction
    /// of total score
    double minimizer_score_fraction = 0.9;

    ///Accept at least this many clusters
    size_t min_extensions = 2;

    /// How many clusters should we align?
    size_t max_extensions = 800;

    /// How many extended clusters should we align, max?
    size_t max_alignments = 8;
    
    /// How many extensions should we try as seeds within a mapping location?
    size_t max_local_extensions = numeric_limits<size_t>::max();

    //If a cluster's score is smaller than the best score of any cluster by more than
    //this much, then don't extend it
    double cluster_score_threshold = 50;
    
    //If the second best cluster's score is no more than this many points below
    //the cutoff set by cluster_score_threshold, snap that cutoff down to the
    //second best cluster's score, to avoid throwing away promising
    //secondaries.
    double pad_cluster_score_threshold = 20;

    //If the read coverage of a cluster is less than the best coverage of any cluster
    //by more than this much, don't extend it
    double cluster_coverage_threshold = 0.3;

    //If an extension set's score is smaller than the best 
    //extension's score by more than this much, don't align it
    double extension_set_score_threshold = 20;

    //If an extension's score is smaller than the best extension's score by
    //more than this much, don't align it
    int extension_score_threshold = 1;

    size_t max_multimaps = 1;
    size_t distance_limit = 200;
    bool do_dp = true;
    string sample_name;
    string read_group;
    
    /// Track which internal work items came from which others during each
    /// stage of the mapping algorithm.
    bool track_provenance = false;

    /// Guess which seed hits are correct by location in the linear reference
    /// and track if/when their descendants make it through stages of the
    /// algorithm. Only works if track_provenance is true.
    bool track_correctness = false;
    
    /// If set, log what the mapper is thinking in its mapping of each read.
    bool show_work = false;

    ////How many stdevs from fragment length distr mean do we cluster together?
    double paired_distance_stdevs = 2.0; 

    ///How close does an alignment have to be to the best alignment for us to rescue on it
    double paired_rescue_score_limit = 0.9;

    ///How many stdevs from the mean do we extract a subgraph from?
    double rescue_subgraph_stdevs = 4.0;

    /// Do not attempt rescue if there are more seeds in the rescue subgraph.
    size_t rescue_seed_limit = 100;

    /// For paired end mapping, how many times should we attempt rescue (per read)?
    size_t max_rescue_attempts = 15;
    
    /// How big of an alignment in POA cells should we ever try to do with Dozeu?
    /// TODO: Lift this when Dozeu's allocator is able to work with >4 MB of memory.
    /// Each cell is 16 bits in Dozeu, and we leave some room for the query and
    /// padding to full SSE registers. Note that a very chopped graph might
    /// still break this!
    size_t max_dozeu_cells = (size_t)(1.5 * 1024 * 1024);
    
    /// And have we complained about hitting it for rescue?
    atomic_flag warned_about_rescue_size = ATOMIC_FLAG_INIT;
    
    /// And have we complained about hitting it for tails?
    mutable atomic_flag warned_about_tail_size = ATOMIC_FLAG_INIT;

    ///What is the maximum fragment length that we accept as valid for paired-end reads?
    size_t max_fragment_length = 2000;

    /// Implemented rescue algorithms: no rescue, dozeu, GSSW, dozeu on local haplotypes.
    enum RescueAlgorithm { rescue_none, rescue_dozeu, rescue_gssw, rescue_haplotypes };

    /// The algorithm used for rescue.
    RescueAlgorithm rescue_algorithm = rescue_dozeu;

    bool fragment_distr_is_finalized () {return fragment_length_distr.is_finalized();}
    void finalize_fragment_length_distr() {
        if (!fragment_length_distr.is_finalized()) {
            fragment_length_distr.force_parameters(fragment_length_distr.mean(), fragment_length_distr.std_dev());
        } 
    }
    void force_fragment_length_distr(double mean, double stdev) {
        fragment_length_distr.force_parameters(mean, stdev);
    }
    double get_fragment_length_mean() const { return fragment_length_distr.mean(); }
    double get_fragment_length_stdev() const {return fragment_length_distr.std_dev(); }
    size_t get_fragment_length_sample_size() const { return fragment_length_distr.curr_sample_size(); }

    /**
     * Get the distance limit for the given read length
     */
    size_t get_distance_limit(size_t read_length) const {
        return max(distance_limit, read_length + 50);
    }
protected:

    /**
     * We define our own type for minimizers, to use during mapping and to pass around between our internal functions.
     * Also used to represent syncmers, in which case the only window, the "minimizer", and the agglomeration are all the same region.
     */
    struct Minimizer {
        typename gbwtgraph::DefaultMinimizerIndex::minimizer_type value;
        size_t agglomeration_start; // What is the start base of the first window this minimizer instance is minimal in?
        size_t agglomeration_length; // What is the length in bp of the region of consecutive windows this minimizer instance is minimal in?
        size_t hits; // How many hits does the minimizer have?
        const gbwtgraph::hit_type* occs;
        int32_t length; // How long is the minimizer (index's k)
        int32_t candidates_per_window; // How many minimizers compete to be the best (index's w), or 1 for syncmers.  
        double score; // Scores as 1 + ln(hard_hit_cap) - ln(hits).

        // Sort the minimizers in descending order by score.
        inline bool operator< (const Minimizer& another) const {
            return (this->score > another.score);
        }
        
        /// Get the starting position of the given minimizer on the forward strand.
        /// Use this instead of value.offset which can really be the last base for reverse strand minimizers.
        inline size_t forward_offset() const {
            if (this->value.is_reverse) {
                // We have the position of the last base and we need the position of the first base.
                return this->value.offset - (this->length - 1);
            } else {
                // We already have the position of the first base.
                return this->value.offset;
            }
        }
        
        /// How many bases are in a window for which a minimizer is chosen?
        inline size_t window_size() const {
            return length + candidates_per_window - 1;
        }
        
        /// How many different windows are in this minimizer's agglomeration?
        inline size_t agglomeration_window_count() const {
            // Work out the length of a whole window, and then from that and the window count get the overall length.
            return agglomeration_length - window_size() + 1;
        }
    };
    
    /// The information we store for each seed.
    typedef NewSnarlSeedClusterer::Seed Seed;

    /// The information we store for each cluster.
    typedef NewSnarlSeedClusterer::Cluster Cluster;

    // These are our indexes
    const PathPositionHandleGraph* path_graph; // Can be nullptr; only needed for correctness tracking.
    const gbwtgraph::DefaultMinimizerIndex& minimizer_index;
    SnarlDistanceIndex& distance_index;
    /// This is our primary graph.
    const gbwtgraph::GBWTGraph& gbwt_graph;
    
    /// We have a gapless extender to extend seed hits in haplotype space.
    GaplessExtender extender;
    
    /// We have a clusterer
<<<<<<< HEAD
    NewSnarlSeedClusterer clusterer;

=======
    SnarlSeedClusterer clusterer;
    
    /// We have a distribution for read fragment lengths that takes care of
    /// knowing when we've observed enough good ones to learn a good
    /// distribution.
>>>>>>> a214924f
    FragmentLengthDistribution fragment_length_distr;
    /// We may need to complain exactly once that the distribution is bad.
    atomic_flag warned_about_bad_distribution = ATOMIC_FLAG_INIT;

//-----------------------------------------------------------------------------

    // Stages of mapping.

    /**
     * Find the minimizers in the sequence using all minimizer indexes and
     * return them sorted in descending order by score.
     */
    std::vector<Minimizer> find_minimizers(const std::string& sequence, Funnel& funnel) const;

    /**
     * Find seeds for all minimizers passing the filters.
     */
    std::vector<Seed> find_seeds(const std::vector<Minimizer>& minimizers, const Alignment& aln, Funnel& funnel) const;

    /**
     * Determine cluster score, read coverage, and a vector of flags for the
     * minimizers present in the cluster. Score is the sum of the scores of
     * distinct minimizers in the cluster, while read coverage is the fraction
     * of the read covered by seeds in the cluster.
     */
    void score_cluster(Cluster& cluster, size_t i, const std::vector<Minimizer>& minimizers, const std::vector<Seed>& seeds, size_t seq_length, Funnel& funnel) const;

    /**
     * Score the set of extensions for each cluster using score_extension_group().
     * Return the scores in the same order as the extensions.
     */
    std::vector<int> score_extensions(const std::vector<std::vector<GaplessExtension>>& extensions, const Alignment& aln, Funnel& funnel) const;

    /**
     * Score the set of extensions for each cluster using score_extension_group().
     * Return the scores in the same order as the extensions.
     */
    std::vector<int> score_extensions(const std::vector<std::pair<std::vector<GaplessExtension>, size_t>>& extensions, const Alignment& aln, Funnel& funnel) const;

//-----------------------------------------------------------------------------

    // Rescue.

    /**
     * Given an aligned read, extract a subgraph of the graph within a distance range
     * based on the fragment length distribution and attempt to align the unaligned
     * read to it.
     * Rescue_forward is true if the aligned read is the first and false otherwise.
     * Assumes that both reads are facing the same direction.
     * TODO: This should be const, but some of the function calls are not.
     */
    void attempt_rescue(const Alignment& aligned_read, Alignment& rescued_alignment, const std::vector<Minimizer>& minimizers, bool rescue_forward);

    /**
     * Return the all non-redundant seeds in the subgraph, including those from
     * minimizers not used for mapping.
     */
    GaplessExtender::cluster_type seeds_in_subgraph(const std::vector<Minimizer>& minimizers, const std::unordered_set<id_t>& subgraph) const;

    /**
     * When we use dozeu for rescue, the reported alignment score is incorrect.
     * 1) Dozeu only gives the full-length bonus once.
     * 2) There is no penalty for a softclip at the edge of the subgraph.
     * This function calculates the score correctly. If the score is <= 0,
     * we realign the read using GSSW.
     * TODO: This should be unnecessary.
     */
    void fix_dozeu_score(Alignment& rescued_alignment, const HandleGraph& rescue_graph,
                         const std::vector<handle_t>& topological_order) const;

//-----------------------------------------------------------------------------

    // Helper functions.

    /**
     * Get the distance between a pair of read alignments
     */
    int64_t distance_between(const Alignment& aln1, const Alignment& aln2);

    /**
     * Convert the GaplessExtension into an alignment. This assumes that the
     * extension is a full-length alignment and that the sequence field of the
     * alignment has been set.
     */
    void extension_to_alignment(const GaplessExtension& extension, Alignment& alignment) const;
    
    /**
     * Set pair partner references for paired mapping results.
     */
    void pair_all(pair<vector<Alignment>, vector<Alignment>>& mappings) const;
    


//-----------------------------------------------------------------------------

    /**
     * Compute MAPQ caps based on all minimizers that are explored, for some definition of explored.
     *
     * Needs access to the input alignment for sequence and quality
     * information.
     *
     * Returns only an "extended" cap at the moment.
     */
    double compute_mapq_caps(const Alignment& aln, const std::vector<Minimizer>& minimizers,
                             const SmallBitset& explored);

    /**
     * Compute a bound on the Phred score probability of having created the
     * agglomerations of the specified minimizers by base errors from the given
     * sequence, which was sequenced with the given qualities.
     *
     * No limit is imposed if broken is empty.
     *
     * Takes the collection of all minimizers found, and a vector of the
     * indices of minimizers we are interested in the agglomerations of. May
     * modify the order of that index vector.
     *
     * Also takes the sequence of the read (to avoid Ns) and the quality string
     * (interpreted as a byte array).
     *
     * Currently computes a lower-score-bound, upper-probability-bound,
     * suitable for use as a mapping quality cap, by assuming the
     * easiest-to-disrupt possible layout of the windows, and the lowest
     * possible qualities for the disrupting bases.
     */
    static double window_breaking_quality(const vector<Minimizer>& minimizers, vector<size_t>& broken,
        const string& sequence, const string& quality_bytes);
    
    /**
     * Compute a bound on the Phred score probability of a mapping beign wrong
     * due to base errors and unlocated minimizer hits prevented us from
     * finding the true alignment.
     *  
     * Algorithm uses a "sweep line" dynamic programming approach.
     * For a read with minimizers aligned to it:
     *
     *              000000000011111111112222222222
     *              012345678901234567890123456789
     * Read:        ******************************
     * Minimizer 1:    *****
     * Minimizer 2:       *****
     * Minimizer 3:                   *****
     * Minimizer 4:                      *****
     *
     * For each distinct read interval of overlapping minimizers, e.g. in the
     * example the intervals 3,4,5; 6,7; 8,9,10; 18,19,20; 21,22; and 23,24,25
     * we consider base errors that would result in the minimizers in the
     * interval being incorrect
     *
     * We use dynamic programming sweeping left-to-right over the intervals to
     * compute the probability of the minimum number of base errors needed to
     * disrupt all the minimizers.
     *
     * Will sort minimizers_explored (which is indices into minimizers) by
     * minimizer start position.
     */
    static double faster_cap(const vector<Minimizer>& minimizers, vector<size_t>& minimizers_explored, const string& sequence, const string& quality_bytes);
    
    /**
     * Given a collection of minimizers, and a list of the minimizers we
     * actually care about (as indices into the collection), iterate over
     * common intervals of overlapping minimizer agglomerations.
     *   
     * Calls the given callback with (left, right, bottom, top), where left is
     * the first base of the agglomeration interval (inclusive), right is the
     * last base of the agglomeration interval (exclusive), bottom is the index
     * of the first minimizer with an agglomeration in the interval and top is
     * the index of the last minimizer with an agglomeration in the interval
     * (exclusive).
     *
     * Note that bottom and top are offsets into minimizer_indices, **NOT**
     * minimizers itself. Only contiguous ranges in minimizer_indices actually
     * make sense.
     */
    static void for_each_agglomeration_interval(const vector<Minimizer>& minimizers,
        const string& sequence, const string& quality_bytes,
        const vector<size_t>& minimizer_indices,
        const function<void(size_t, size_t, size_t, size_t)>& iteratee);      
    
    /**
     * Gives the log10 prob of a base error in the given interval of the read,
     * accounting for the disruption of specified minimizers.
     * 
     * minimizers is the collection of all minimizers
     *
     * disrupt_begin and disrupt_end are iterators defining a sequence of
     * **indices** of minimizers in minimizers that are disrupted.
     *
     * left and right are the inclusive and exclusive bounds of the interval
     * of the read where the disruption occurs.
     */
    static double get_log10_prob_of_disruption_in_interval(const vector<Minimizer>& minimizers,
        const string& sequence, const string& quality_bytes,
        const vector<size_t>::iterator& disrupt_begin, const vector<size_t>::iterator& disrupt_end,
        size_t left, size_t right);
    
    /**
     * Gives the raw probability of a base error in the given column of the
     * read, accounting for the disruption of specified minimizers.
     * 
     * minimizers is the collection of all minimizers
     *
     * disrupt_begin and disrupt_end are iterators defining a sequence of
     * **indices** of minimizers in minimizers that are disrupted.
     *
     * index is the position in the read where the disruption occurs.
     */
    static double get_prob_of_disruption_in_column(const vector<Minimizer>& minimizers,
        const string& sequence, const string& quality_bytes,
        const vector<size_t>::iterator& disrupt_begin, const vector<size_t>::iterator& disrupt_end,
        size_t index);
    
    /**
     * Score the given group of gapless extensions. Determines the best score
     * that can be obtained by chaining extensions together, using the given
     * gap open and gap extend penalties to charge for either overlaps or gaps
     * in coverage of the read.
     *
     * Enforces that overlaps cannot result in containment.
     *
     * Input extended seeds must be sorted by start position.
     */
    static int score_extension_group(const Alignment& aln, const vector<GaplessExtension>& extended_seeds,
        int gap_open_penalty, int gap_extend_penalty);
    
    /**
     * Operating on the given input alignment, align the tails dangling off the
     * given extended perfect-match seeds and produce an optimal alignment into
     * the given output Alignment object, best, and the second best alignment
     * into second_best.
     *
     * Uses the given RNG to break ties.
     */
    void find_optimal_tail_alignments(const Alignment& aln, const vector<GaplessExtension>& extended_seeds, LazyRNG& rng, Alignment& best, Alignment& second_best) const; 
    
    /**
     * Find for each pair of extended seeds all the haplotype-consistent graph
     * paths against which the intervening read sequence needs to be aligned.
     *
     * Limits walks from each extended seed end to the longest detectable gap
     * plus the remaining to-be-alinged sequence, both computed using the read
     * length.
     *
     * extended_seeds must be sorted by read start position. Any extended seeds
     * that overlap in the read will be precluded from connecting.
     *
     * numeric_limits<size_t>::max() is used to store sufficiently long Paths
     * ending before sources (which cannot be reached from other extended
     * seeds) and starting after sinks (which cannot reach any other extended
     * seeds). Only sources and sinks have these "tail" paths.
     *
     * Tail paths are only calculated if the MinimizerMapper has linear_tails
     * set to true.
     */
    unordered_map<size_t, unordered_map<size_t, vector<Path>>> find_connecting_paths(const vector<GaplessExtension>& extended_seeds,
        size_t read_length) const;
        
    /**
     * Get all the trees defining tails off the specified side of the specified
     * gapless extension. Should only be called if a tail on that side exists,
     * or this is a waste of time.
     *
     * If the gapless extension starts or ends at a node boundary, there may be
     * multiple trees produced, each with a distinct root.
     *
     * If the gapless extension abuts the edge of the read, an empty forest
     * will be produced.
     *
     * Each tree is represented as a TreeSubgraph over our gbwt_graph.
     *
     * If left_tails is true, the trees read out of the left sides of the
     * gapless extension. Otherwise they read out of the right side.
     *
     * As a side effect, saves the length of the longest detectable gap in an
     * alignment of a tail to the forest into the provided location, if set.
     */
    vector<TreeSubgraph> get_tail_forest(const GaplessExtension& extended_seed,
        size_t read_length, bool left_tails, size_t* longest_detectable_gap = nullptr) const;
        
    /**
     * Find the best alignment of the given sequence against any of the trees
     * provided in trees, where each tree is a TreeSubgraph over the GBWT
     * graph. Each tree subgraph is rooted at the left in its own local
     * coordinate space, even if we are pinning on the right.
     *
     * If no mapping is possible (for example, because there are no trees),
     * produce a pure insert at default_position.
     *
     * Alignment is always pinned.
     *
     * If pin_left is true, pin the alignment on the left to the root of each
     * tree. Otherwise pin it on the right to the root of each tree.
     *
     * Limits the length of the longest gap to longest_detectable_gap.
     *
     * Returns alignments in gbwt_graph space.
     */
    pair<Path, size_t> get_best_alignment_against_any_tree(const vector<TreeSubgraph>& trees, const string& sequence,
        const Position& default_position, bool pin_left, size_t longest_detectable_gap, LazyRNG& rng) const;
        
    /// We define a type for shared-tail lists of Mappings, to avoid constantly
    /// copying Path objects.
    using ImmutablePath = structures::ImmutableList<Mapping>;
    
    /**
     * Get the from length of an ImmutabelPath.
     *
     * Can't be called path_from_length or it will shadow the one for Paths
     * instead of overloading.
     */
    static size_t immutable_path_from_length(const ImmutablePath& path);
    
    /**
     * Convert an ImmutablePath to a Path.
     */
    static Path to_path(const ImmutablePath& path);

    /**
     * Run a DFS on valid haplotypes in the GBWT starting from the given
     * Position, and continuing up to the given number of bases.
     *
     * Calls enter_handle when the DFS enters a haplotype visit to a particular
     * handle, and exit_handle when it exits a visit. These let the caller
     * maintain a stack and track the traversals.
     *
     * The starting node is only entered if its offset isn't equal to its
     * length (i.e. bases remain to be visited).
     *
     * Stopping early is not permitted.
     */
    void dfs_gbwt(const Position& from, size_t walk_distance,
        const function<void(const handle_t&)>& enter_handle, const function<void(void)> exit_handle) const;
     
    /**
     * The same as dfs_gbwt on a Position, but takes a handle in the
     * backing gbwt_graph and an offset from the start of the handle instead.
     */ 
    void dfs_gbwt(handle_t from_handle, size_t from_offset, size_t walk_distance,
        const function<void(const handle_t&)>& enter_handle, const function<void(void)> exit_handle) const;
        
    /**
     * The same as dfs_gbwt on a handle and an offset, but takes a
     * gbwt::SearchState that defines only some haplotypes on a handle to start
     * with.
     */ 
    void dfs_gbwt(const gbwt::SearchState& start_state, size_t from_offset, size_t walk_distance,
        const function<void(const handle_t&)>& enter_handle, const function<void(void)> exit_handle) const;
 
    /**
     * Score a pair of alignments given the distance between them
     */
    double score_alignment_pair(Alignment& aln1, Alignment& aln2, int64_t fragment_distance);
    
    /**
     * Given a vector of items, a function to get the score of each, a
     * score-difference-from-the-best cutoff, a min and max processed item
     * count, and a function to get a sort-shuffling seed for breaking ties,
     * process items in descending score order by calling process_item with the
     * item's number, until min_count items are processed and either max_count
     * items are processed or the score difference threshold is hit (or we run
     * out of items).
     *
     * If process_item returns false, the item is skipped and does not count
     * against min_count or max_count.
     *
     * Call discard_item_by_count with the item's number for all remaining
     * items that would pass the score threshold.
     *
     * Call discard_item_by_score with the item's number for all remaining
     * items that would fail the score threshold.
     */
    template<typename Item, typename Score = double>
    void process_until_threshold_a(const vector<Item>& items, const function<Score(size_t)>& get_score,
        double threshold, size_t min_count, size_t max_count,
        LazyRNG& rng,
        const function<bool(size_t)>& process_item,
        const function<void(size_t)>& discard_item_by_count,
        const function<void(size_t)>& discard_item_by_score) const;
     
    /**
     * Same as the other process_until_threshold functions, except using a vector to supply scores.
     */
    template<typename Item, typename Score = double>
    void process_until_threshold_b(const vector<Item>& items, const vector<Score>& scores,
        double threshold, size_t min_count, size_t max_count,
        LazyRNG& rng,
        const function<bool(size_t)>& process_item,
        const function<void(size_t)>& discard_item_by_count,
        const function<void(size_t)>& discard_item_by_score) const;
     
    /**
     * Same as the other process_until_threshold functions, except user supplies 
     * comparator to sort the items (must still be sorted by score).
     */
    template<typename Item, typename Score = double>
    void process_until_threshold_c(const vector<Item>& items, const function<Score(size_t)>& get_score,
        const function<bool(size_t, size_t)>& comparator,
        double threshold, size_t min_count, size_t max_count,
        LazyRNG& get_seed,
        const function<bool(size_t)>& process_item,
        const function<void(size_t)>& discard_item_by_count,
        const function<void(size_t)>& discard_item_by_score) const;
        
    // Internal debugging functions
    
    /// Dump all the given minimizers, with optional subset restriction
    static void dump_debug_minimizers(const vector<Minimizer>& minimizers, const string& sequence, const vector<size_t>* to_include = nullptr);
    
    /// Dump all the extansions in an extension set
    static void dump_debug_extension_set(const HandleGraph& graph, const Alignment& aln, const vector<GaplessExtension>& extended_seeds);
    
    /// Print a sequence with base numbering
    static void dump_debug_sequence(ostream& out, const string& sequence);
    
    /// Get the thread identifier prefix for logging
    static string log_name();

    friend class TestMinimizerMapper;
};

template<typename Item, typename Score>
void MinimizerMapper::process_until_threshold_a(const vector<Item>& items, const function<Score(size_t)>& get_score,
    double threshold, size_t min_count, size_t max_count,
    LazyRNG& rng,
    const function<bool(size_t)>& process_item,
    const function<void(size_t)>& discard_item_by_count,
    const function<void(size_t)>& discard_item_by_score) const {

    process_until_threshold_c<Item, Score>(items, get_score, [&](size_t a, size_t b) -> bool {
        return (get_score(a) > get_score(b));
    },threshold, min_count, max_count, rng, process_item, discard_item_by_count, discard_item_by_score);
}

template<typename Item, typename Score>
void MinimizerMapper::process_until_threshold_b(const vector<Item>& items, const vector<Score>& scores,
    double threshold, size_t min_count, size_t max_count,
    LazyRNG& rng,
    const function<bool(size_t)>& process_item,
    const function<void(size_t)>& discard_item_by_count,
    const function<void(size_t)>& discard_item_by_score) const {
    
    assert(scores.size() == items.size());
    
    process_until_threshold_c<Item, Score>(items, [&](size_t i) -> Score {
        return scores[i];
    }, [&](size_t a, size_t b) -> bool {
        return (scores[a] > scores[b]);
    },threshold, min_count, max_count, rng, process_item, discard_item_by_count, discard_item_by_score);
}

template<typename Item, typename Score>
void MinimizerMapper::process_until_threshold_c(const vector<Item>& items, const function<Score(size_t)>& get_score,
        const function<bool(size_t, size_t)>& comparator,
        double threshold, size_t min_count, size_t max_count,
        LazyRNG& rng,
        const function<bool(size_t)>& process_item,
        const function<void(size_t)>& discard_item_by_count,
        const function<void(size_t)>& discard_item_by_score) const {

    // Sort item indexes by item score
    vector<size_t> indexes_in_order;
    indexes_in_order.reserve(items.size());
    for (size_t i = 0; i < items.size(); i++) {
        indexes_in_order.push_back(i);
    }
    
    // Put the highest scores first, but shuffle top ties so reads spray evenly
    // across equally good mappings
    sort_shuffling_ties(indexes_in_order.begin(), indexes_in_order.end(), comparator, rng);

    // Retain items only if their score is at least as good as this
    double cutoff = items.size() == 0 ? 0 : get_score(indexes_in_order[0]) - threshold;
    
    // Count up non-skipped items for min_count and max_count
    size_t unskipped = 0;
    
    // Go through the items in descending score order.
    for (size_t i = 0; i < indexes_in_order.size(); i++) {
        // Find the item we are talking about
        size_t& item_num = indexes_in_order[i];
        
        if (threshold != 0 && get_score(item_num) <= cutoff) {
            // Item would fail the score threshold
            
            if (unskipped < min_count) {
                // But we need it to make up the minimum number.
                
                // Go do it.
                // If it is not skipped by the user, add it to the total number
                // of unskipped items, for min/max number accounting.
                unskipped += (size_t) process_item(item_num);
            } else {
                // We will reject it for score
                discard_item_by_score(item_num);
            }
        } else {
            // The item has a good enough score
            
            if (unskipped < max_count) {
                // We have room for it, so accept it.
                
                // Go do it.
                // If it is not skipped by the user, add it to the total number
                // of unskipped items, for min/max number accounting.
                unskipped += (size_t) process_item(item_num);
            } else {
                // We are out of room! Reject for count.
                discard_item_by_count(item_num);
            }
        }
    }
}
}



#endif<|MERGE_RESOLUTION|>--- conflicted
+++ resolved
@@ -263,16 +263,12 @@
     GaplessExtender extender;
     
     /// We have a clusterer
-<<<<<<< HEAD
     NewSnarlSeedClusterer clusterer;
 
-=======
-    SnarlSeedClusterer clusterer;
     
     /// We have a distribution for read fragment lengths that takes care of
     /// knowing when we've observed enough good ones to learn a good
     /// distribution.
->>>>>>> a214924f
     FragmentLengthDistribution fragment_length_distr;
     /// We may need to complain exactly once that the distribution is bad.
     atomic_flag warned_about_bad_distribution = ATOMIC_FLAG_INIT;
