--- conflicted
+++ resolved
@@ -6649,20 +6649,12 @@
                 // convert values to printable ones
                 function<void(Alignment&)> lambda = [](Alignment& a) {
                     alignment_quality_short_to_char(a);
-<<<<<<< HEAD
-
-=======
->>>>>>> 584133ae
                     if(std::isnan(a.identity())) {
                         // Fix up NAN identities that can't be serialized in
                         // JSON. We shouldn't generate these any more, and they
                         // are out of spec, but they can be in files.
                         a.set_identity(0);
                     }
-<<<<<<< HEAD
-
-=======
->>>>>>> 584133ae
                     cout << pb2json(a) << "\n";
                 };
                 if (file_name == "-") {
