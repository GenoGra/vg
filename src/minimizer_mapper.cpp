--- conflicted
+++ resolved
@@ -396,6 +396,9 @@
             if (second_best_alignment.score() != 0 && 
                 second_best_alignment.score() > best_alignment.score() * 0.8) {
                 //If there is a second extension and its score is at least half of the best score, bring it along
+#ifdef debug
+                cerr << "Found second best alignment from gapless extension " << extension_num << ": " << pb2json(second_best_alignment) << endl;
+#endif
                 alignments.emplace_back(std::move(second_best_alignment));
                 alignments_to_source.push_back(extension_num);
                 probability_alignment_lost.push_back(probability_cluster_lost[extension_num]);
@@ -408,6 +411,9 @@
                     funnel.processed_input();
                 }
             }
+#ifdef debug
+                cerr << "Found best alignment from gapless extension " << extension_num << ": " << pb2json(best_alignment) << endl;
+#endif
 
             alignments.push_back(std::move(best_alignment));
             alignments_to_source.push_back(extension_num);
@@ -505,8 +511,9 @@
     if (track_provenance) {
         funnel.substage("mapq");
     }
-    
-#ifdef debug
+
+#ifdef debug
+    cerr << "Picked best alignment " << pb2json(mappings[0]) << endl;
     cerr << "For scores ";
     for (auto& score : scores) cerr << score << " ";
 #endif
@@ -1641,8 +1648,11 @@
         size_t winning_index;
         // Compute MAPQ if not unmapped. Otherwise use 0 instead of the 50% this would give us.
         // If either of the mappings was duplicated in other pairs, use the group scores to determine mapq
+        const vector<double>* multiplicities = paired_multiplicities.size() == scores.size() ? &paired_multiplicities : nullptr; 
+        // Compute MAPQ if not unmapped. Otherwise use 0 instead of the 50% this would give us.
+        // If either of the mappings was duplicated in other pairs, use the group scores to determine mapq
         double mapq = scores[0] == 0 ? 0 : 
-            get_regular_aligner()->maximum_mapping_quality_exact(scores, &winning_index) / 2;
+            get_regular_aligner()->maximum_mapping_quality_exact(scores, &winning_index, multiplicities) / 2;
 
         //Cap mapq at 1 / # equivalent or better fragment clusters
         if (better_cluster_count_mappings.size() != 0 && better_cluster_count_mappings.front() > 0) {
@@ -1989,17 +1999,8 @@
             cerr << "\t\tBase base quality: " << base_cost << endl;
 #endif
 
-<<<<<<< HEAD
-        size_t winning_index;
-        const vector<double>* multiplicities = paired_multiplicities.size() == scores.size() ? &paired_multiplicities : nullptr; 
-        // Compute MAPQ if not unmapped. Otherwise use 0 instead of the 50% this would give us.
-        // If either of the mappings was duplicated in other pairs, use the group scores to determine mapq
-        double mapq = scores[0] == 0 ? 0 : 
-            get_regular_aligner()->maximum_mapping_quality_exact(scores, &winning_index, multiplicities) / 2;
-=======
             for (const size_t& active_index : active_agglomerations) {
                 // Then, we look at each agglomeration the base overlaps
->>>>>>> 92567a25
 
                 // Find the minimizer whose agglomeration we are looking at
                 auto& active = minimizers[active_index];
