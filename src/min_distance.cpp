--- conflicted
+++ resolved
@@ -2527,13 +2527,8 @@
     bool is_boundary_node = snarl_rank == 0 || snarl_rank == 1 || 
                             snarl_rank == snarl_index.num_nodes*2-1 || snarl_rank == snarl_index.num_nodes*2-2;
     size_t component = node_to_component[id - min_node_id]; 
-<<<<<<< HEAD
     if (component == 0 || !is_boundary_node || !snarl_index.depth == 0 || !snarl_index.in_chain) {
-        return make_pair(std::numeric_limits<size_t>::max(), std::numeric_limits<size_t>::max());
-=======
-    if (component == 0 || !is_boundary_node || !snarl_index.depth == 0) {
         return make_pair(MIPayload::NO_VALUE, MIPayload::NO_VALUE);
->>>>>>> 0ddda67b
     }
     int64_t node_offset = get_offset(pos);
     bool node_is_rev_in_snarl = snarl_rank% 2;
