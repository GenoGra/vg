//#define DEBUG_ZIP_CODE_TREE

#include "zip_code_tree.hpp"

#include "crash.hpp"

<<<<<<< HEAD
#define debug_parse
=======
//#define debug_parse
>>>>>>> cd076679

using namespace std;
namespace vg {

void ZipCodeTree::fill_in_tree(vector<Seed>& all_seeds, const SnarlDistanceIndex& distance_index) {
    if (all_seeds.size() == 0) {
        return;
    }
    seeds = &all_seeds;

    /*
    Constructor for the ZipCodeTree
    Takes a vector of seeds and constructs the tree

    Tree construction is done by first sorting the seeds along chains/snarls
    Then, adding each seed, snarl/chain boundary, and distance to zip_code_tree
    Finally (optionally), the tree is refined to take out unnecessary edges
    */

    //////////////////// Sort the seeds


    //Helper function to get the orientation of a snarl tree node at a given depth
    //does the same thing as the zipcode decoder's get_is_reversed_in_parent, except
    //that is also considers chains that are children of irregular snarls.
    //We assume that all snarls are DAGs, so all children of snarls must only be 
    //traversable in one orientation through the snarl. In a start-to-end traversal
    //of a snarl, each node will only be traversable start-to-end or end-to-start.
    //If it is traversable end-to-start, then it is considered to be oriented
    //backwards in its parent
    auto get_is_reversed_at_depth =  [&] (const Seed& seed, size_t depth) {
        if (seed.zipcode_decoder->get_is_reversed_in_parent(depth)) {
            return true;
        } else if (depth > 0 && seed.zipcode_decoder->get_code_type(depth-1) == IRREGULAR_SNARL) {
            //If the parent is an irregular snarl, then check the orientation of the child in the snarl
            net_handle_t snarl_handle = seed.zipcode_decoder->get_net_handle(depth-1, &distance_index);
            size_t rank = seed.zipcode_decoder->get_rank_in_snarl(depth);
            if (distance_index.distance_in_snarl(snarl_handle, 0, false, rank, false) 
                        == std::numeric_limits<size_t>::max() 
                && 
                distance_index.distance_in_snarl(snarl_handle, 1, false, rank, true) 
                        == std::numeric_limits<size_t>::max()) {
                //If the distance from the start of the snarl to the start of the child is infinite
                //and the distance from the end of the snarl to the end of the child is infinite
                //then we assume that this child is "reversed" in the parent snarl
                return true;
            } else {
                return false;
            }
        } else {
            return false;
        }

    };

    //A vector of indexes into seeds
    //To be sorted along each chain/snarl the snarl tree
    vector<size_t> seed_indices (seeds->size(), 0);
    for (size_t i = 0 ; i < seed_indices.size() ; i++) {
        seed_indices[i] = i;
    }
    assert(seeds->size() == seed_indices.size());

    //Sort the indices
    std::sort(seed_indices.begin(), seed_indices.end(), [&] (const size_t& a, const size_t& b) {
        for (auto x : seed_indices) {
            assert (x < seed_indices.size());
        }
        assert(a < seeds->size());
        assert(b < seeds->size());
#ifdef DEBUG_ZIP_CODE_TREE
        cerr << "Comparing seeds " << seeds->at(a).pos << " and " << seeds->at(b).pos << endl;
#endif
        //Comparator returning a < b
        size_t depth = 0;

        //Keep track of the orientation of each seed
        //Everything should be sorted according to the orientation in the top-level structure,
        //so if things are traversed backwards, reverse the orientation
        bool a_is_reversed = false;
        bool b_is_reversed = false;
        while (depth < seeds->at(a).zipcode_decoder->max_depth() &&
               depth < seeds->at(b).zipcode_decoder->max_depth() &&
               ZipCodeDecoder::is_equal(*seeds->at(a).zipcode_decoder, *seeds->at(b).zipcode_decoder, depth)) {

            //Remember the orientation
            if (get_is_reversed_at_depth(seeds->at(a), depth)) { 
                a_is_reversed = !a_is_reversed;
            }
            if (get_is_reversed_at_depth(seeds->at(b), depth)) {
                b_is_reversed = !b_is_reversed;
            }

            depth++;
        }

        //Remember the orientation of the parent too
        size_t parent_of_a_is_reversed = a_is_reversed;

        //Check the orientations one last time
        if (get_is_reversed_at_depth(seeds->at(a), depth)) { 
            a_is_reversed = !a_is_reversed;
        }
        if (get_is_reversed_at_depth(seeds->at(b), depth)) {
            b_is_reversed = !b_is_reversed;
        }
        
#ifdef DEBUG_ZIP_CODE_TREE
        cerr << "\t different at depth " << depth << endl;
#endif
        //Either depth is the last thing in a or b, or they are different at this depth


        if ( ZipCodeDecoder::is_equal(*seeds->at(a).zipcode_decoder, *seeds->at(b).zipcode_decoder, depth)) {
#ifdef DEBUG_ZIP_CODE_TREE
            cerr << "\tthey are on the same node" << endl;
#endif
            //If they are equal, then they must be on the same node

            size_t offset1 = is_rev(seeds->at(a).pos)
                           ? seeds->at(a).zipcode_decoder->get_length(depth) - offset(seeds->at(a).pos) - 1
                           : offset(seeds->at(a).pos);
            size_t offset2 = is_rev(seeds->at(b).pos)
                           ? seeds->at(b).zipcode_decoder->get_length(depth) - offset(seeds->at(b).pos) - 1
                           : offset(seeds->at(b).pos);
            if (!a_is_reversed) {
                //If they are in a snarl or they are facing forward on a chain, then order by
                //the offset in the node
                return offset1 < offset2;
            } else {
                //Otherwise, the node is facing backwards in the chain, so order backwards in node
                return offset2 < offset1;
            }
        }  else if (depth == 0) {
#ifdef DEBUG_ZIP_CODE_TREE
            cerr << "\tThey are on different connected components" << endl;
#endif
            //If they are on different connected components, sort by connected component
            return seeds->at(a).zipcode_decoder->get_distance_index_address(0) < seeds->at(b).zipcode_decoder->get_distance_index_address(0);
            
        }  else if (seeds->at(a).zipcode_decoder->get_code_type(depth-1) == CHAIN || seeds->at(a).zipcode_decoder->get_code_type(depth-1) == ROOT_CHAIN) {
#ifdef DEBUG_ZIP_CODE_TREE
            cerr << "\t they are children of a common chain" << endl;
#endif
            //If a and b are both children of a chain
            size_t offset_a = seeds->at(a).zipcode_decoder->get_offset_in_chain(depth);
            size_t offset_b = seeds->at(b).zipcode_decoder->get_offset_in_chain(depth);

            if ( offset_a == offset_b) {
                //If they have the same prefix sum, then the snarl comes first
                //They will never be on the same child at this depth
                if (parent_of_a_is_reversed) {
                    return seeds->at(b).zipcode_decoder->get_code_type(depth) != NODE && seeds->at(a).zipcode_decoder->get_code_type(depth) == NODE;  
                } else {
                    return seeds->at(a).zipcode_decoder->get_code_type(depth) != NODE && seeds->at(b).zipcode_decoder->get_code_type(depth) == NODE;  
                }
            } else {
                //Check if the parent chain is reversed and if so, then the order should be reversed
                //The parent could be reversed if it is in an irregular snarl and the 
                if (parent_of_a_is_reversed) {
                    return offset_b < offset_a;
                } else {
                    return offset_a < offset_b;
                }
            }
        } else if (seeds->at(a).zipcode_decoder->get_code_type(depth-1) == REGULAR_SNARL) {
#ifdef DEBUG_ZIP_CODE_TREE
            cerr << "\t they are children of a common regular snarl" << endl;
#endif
            //If the parent is a regular snarl, then sort by order along the parent chain
            size_t offset1 = is_rev(seeds->at(a).pos) 
                           ? seeds->at(a).zipcode_decoder->get_length(depth) - offset(seeds->at(a).pos) - 1
                           : offset(seeds->at(a).pos); 
            size_t offset2 = is_rev(seeds->at(b).pos) 
                           ? seeds->at(b).zipcode_decoder->get_length(depth) - offset(seeds->at(b).pos) - 1
                           : offset(seeds->at(b).pos);
            if (!parent_of_a_is_reversed) {
                return offset1 < offset2;
            } else {
                return offset2 < offset1;
            }
        } else {
#ifdef DEBUG_ZIP_CODE_TREE
            cerr << "\t they are children of a common irregular snarl" << endl;
#endif
            //Otherwise, they are children of an irregular snarl
            //Sort by the distance to the start of the irregular snarl
            size_t distance_to_start_a = parent_of_a_is_reversed
                                       ? seeds->at(a).zipcode_decoder->get_distance_to_snarl_end(depth)
                                       : seeds->at(a).zipcode_decoder->get_distance_to_snarl_start(depth);
            size_t distance_to_start_b = parent_of_a_is_reversed
                                       ? seeds->at(b).zipcode_decoder->get_distance_to_snarl_end(depth)
                                       : seeds->at(b).zipcode_decoder->get_distance_to_snarl_start(depth);
            if (distance_to_start_a == distance_to_start_b) {
                //If they are equi-distant to the start of the snarl, then put the one that is
                //farther from the end first
                size_t distance_to_end_a = parent_of_a_is_reversed
                                           ? seeds->at(a).zipcode_decoder->get_distance_to_snarl_start(depth)
                                           : seeds->at(a).zipcode_decoder->get_distance_to_snarl_end(depth);
                size_t distance_to_end_b = parent_of_a_is_reversed
                                           ? seeds->at(b).zipcode_decoder->get_distance_to_snarl_start(depth)
                                           : seeds->at(b).zipcode_decoder->get_distance_to_snarl_end(depth);
    
                return distance_to_end_a > distance_to_end_b;
            } else {
                return distance_to_start_a < distance_to_start_b;
            }
        } 
    });

#ifdef DEBUG_ZIP_CODE_TREE
    cerr << "Sorted positions:" << endl;
    for (const size_t& i : seed_indices) {
        cerr << seeds->at(i).pos << endl;
    }
#endif

    //seed_indices is now sorted roughly along snarls and chains


    ///////////////////// Build the tree

    //For children of snarls, we need to remember the siblings and start bound that came before them
    //so we can record their distances
    //This holds the indices (into zip_code_tree) of each seed or start of a chain,
    // and each start and child chain start of a snarl
    //The children are stored at the depth of their parents. For example, for a root chain,
    //the vector at index 0 would have the chain start, seeds that are on the chain, and the start
    //of snarls on the chain. Similarly, for a top-level snarl at depth 1, the second vector would contain
    //the starts of chains at depth 2 
    //For the children of a chain, the value is the prefix sum in the chain (relative to the orientation 
    //of the top-level chain, not necessarily the chain itself)
    //For the children of a snarl, the value is the index of the seed
    struct child_info_t {
        tree_item_type_t type;  //the type of the item
        size_t value;  //A value associated with the item, could be offset in a chain, index of the seed

        //For the children of snarls, the distance to the left and right of the chain, that gets added to
        //edges in the snarl
        std::pair<size_t, size_t> distances; 
    };
    vector<vector<child_info_t>> sibling_indices_at_depth;

    /* The tree will hold all seeds and the bounds of snarls and chains
       For each chain, there must be a distance between each element of the chain (seeds and snarls)
       For each snarl, each element (chain or boundary) is preceded by the distances to everything
         before it in the snarl.
    */

    for (size_t i = 0 ; i < seed_indices.size() ; i++) {
#ifdef DEBUG_ZIP_CODE_TREE
        cerr << "At " << i << "st/nd/th seed: " << seeds->at(seed_indices[i]).pos << endl;
#endif

        //1. First, find the lowest common ancestor with the previous seed.
        //2. To finish the ancestors of the previous seed that are different from this one,
        //   walk up the snarl tree from the previous max depth and mark the end of the ancestor,
        //   adding distances for snarl ends 
        //3. To start anything for this seed, start from the first ancestor that is different
        //   and walk down the snarl tree, adding distances for each ancestor

        Seed& current_seed = seeds->at(seed_indices[i]);

        size_t current_max_depth = current_seed.zipcode_decoder->max_depth();
        //Make sure sibling_indices_at_depth has enough spaces for this zipcode
        while (sibling_indices_at_depth.size() < current_max_depth+1) {
            sibling_indices_at_depth.emplace_back();
        }

        //Get the previous seed (if this isn't the first one)
        Seed& previous_seed = i == 0 ? current_seed : seeds->at(seed_indices[i-1]);
        //And the previous max depth
        size_t previous_max_depth = i == 0 ? 0 : previous_seed.zipcode_decoder->max_depth();

        //Remember the orientation for the seeds at the current depth
        //We start the first traversal (2) from previous_max_depth
        //The second traversal (3) starts from first_different_ancestor_depth 
        //This one is for the first traversal, so it will be for previous_max_depth
        bool previous_is_reversed = false;
        //This is for the second traversal, find it when finding first_different_ancestor_depth
        bool current_is_reversed = false;


        //Find the depth at which the two seeds are on different snarl tree nodes
        size_t first_different_ancestor_depth = 0;
        bool same_node = false;
        size_t max_depth = std::min(current_max_depth, previous_max_depth);

        for (size_t depth = 0 ; depth <= max_depth ; depth++) {
            first_different_ancestor_depth = depth;
            
            if (get_is_reversed_at_depth(current_seed, depth)) {

                current_is_reversed = !current_is_reversed;
            }
            if (i != 0 && get_is_reversed_at_depth(previous_seed, depth)) {

                previous_is_reversed = !previous_is_reversed;
            }
            if (!ZipCodeDecoder::is_equal(*current_seed.zipcode_decoder, 
                        *previous_seed.zipcode_decoder, depth)) {
                break;
            } else if (depth == max_depth) {
                same_node = true;
            }
        }
        if (previous_max_depth > current_max_depth) {
            //We might need to update previous_is_reversed
            for (size_t depth = max_depth ; depth <= previous_max_depth ; depth++) {
                
                if (get_is_reversed_at_depth(previous_seed, depth)) {
                    previous_is_reversed = !previous_is_reversed;
                }
            }
        }
        if (i == 0) { 
            same_node = false;
        }
#ifdef DEBUG_ZIP_CODE_TREE
        cerr << "\tthe depth of the first ancestor different than the previous seed is " << first_different_ancestor_depth << endl;
        cerr << "\tWalk up the snarl tree from depth " << previous_max_depth << " and close any snarl/chains" << endl;
#endif

        //Now, close anything that ended at the previous seed, starting from the leaf of the previous seed
        //If there was no previous seed, then the loop is never entered
        for (int depth = previous_max_depth ; !same_node && i!=0 && depth >= first_different_ancestor_depth && depth >= 0 ; depth--) {
            code_type_t previous_type = previous_seed.zipcode_decoder->get_code_type(depth);
            if (previous_type == CHAIN || previous_type == ROOT_CHAIN || previous_type == ROOT_NODE) {
#ifdef DEBUG_ZIP_CODE_TREE
                cerr << "\t\tclose a chain at depth " << depth << endl;
#endif

                //Add the end of the chain to the zip code tree
                zip_code_tree.push_back({CHAIN_END, std::numeric_limits<size_t>::max(), false});


                //The distance from the last thing in the chain to the end of the chain
                //will be added to the relevant distances in the parent snarl.
                //Remember that distance in sibling_indices_at_depth for the chain in the snarl
                //
                //If this is reversed, then the distance should be the distance to the start of 
                //the chain. Otherwise, the distance to the end
                //The value that got stored in sibling_indices_at_depth was the prefix sum
                //traversing the chain according to its orientation in the tree, so either way
                //the distance is the length of the chain - the prefix sum
                if (previous_type == CHAIN) {
#ifdef DEBUG_ZIP_CODE_TREE
                    assert(sibling_indices_at_depth[depth-1].size() > 0);
                    assert(sibling_indices_at_depth[depth-1].back().type == CHAIN_START);
#endif
                    //Only add the distance for a non-root chain
                    if ( sibling_indices_at_depth[depth].back().type == SEED) {
                        //If the last thing in the chain was a node, add 1 to include the position
                        sibling_indices_at_depth[depth-1].back().distances.second =
                        SnarlDistanceIndex::sum(1,
                            SnarlDistanceIndex::minus(previous_seed.zipcode_decoder->get_length(depth),
                                                      sibling_indices_at_depth[depth].back().value));
                    } else {
                        //If the last thing in the chain was a snarl, the distance is length-offset
                        sibling_indices_at_depth[depth-1].back().distances.second =
                            SnarlDistanceIndex::minus(previous_seed.zipcode_decoder->get_length(depth),
                                                      sibling_indices_at_depth[depth].back().value);
                    }
                }


            } else if (previous_type == REGULAR_SNARL || previous_type == IRREGULAR_SNARL) { 
#ifdef DEBUG_ZIP_CODE_TREE
                cerr << "\t\tclose a snarl at depth " << depth << endl;
#endif
                //If this is the end of the snarl, then we need to save the distances to 
                //all previous children of the snarl

                zip_code_tree.resize(zip_code_tree.size() + sibling_indices_at_depth[depth].size());

                for (size_t sibling_i = 0 ; sibling_i < sibling_indices_at_depth[depth].size() ; sibling_i++) {
                    const auto& sibling = sibling_indices_at_depth[depth][sibling_i];
                    if (sibling.type == SNARL_START) {
                        //First, the distance between ends of the snarl, which is the length
                        zip_code_tree[zip_code_tree.size() - 1 - sibling_i] = {EDGE,
                            previous_seed.zipcode_decoder->get_length(depth), false};
                    } else {
                        //For the rest of the children, find the distance from the child to
                        //the end
                        //If the child is reversed relative to the top-level chain, then get the distance to start
                        //Also include the distance to the end of the child, sibling.distances.second
                        zip_code_tree[zip_code_tree.size() - 1 - sibling_i] = {EDGE,
                            SnarlDistanceIndex::sum(
                                sibling.distances.second,
                                previous_is_reversed 
                                    ? seeds->at(sibling.value).zipcode_decoder->get_distance_to_snarl_start(depth+1)
                                    : seeds->at(sibling.value).zipcode_decoder->get_distance_to_snarl_end(depth+1)),
                            false};

                    }
                }
                //Note the count of children and the end of the snarl
                zip_code_tree.push_back({NODE_COUNT, sibling_indices_at_depth[depth].size()-1, false});
                zip_code_tree.push_back({SNARL_END, std::numeric_limits<size_t>::max(), false});
            }
            //Update previous_is_reversed to the one before this
            if (depth > 0 && get_is_reversed_at_depth(previous_seed, depth-1)) {
                previous_is_reversed = !previous_is_reversed;
            }

            //Clear the list of children of the thing at this level
            sibling_indices_at_depth[depth].clear();
        }
#ifdef DEBUG_ZIP_CODE_TREE
        cerr << "\tWalk down the snarl tree from depth " << first_different_ancestor_depth << " to " << current_max_depth  << " and open any snarl/chains" << endl;
#endif

        //Now go through everything that started a new snarl tree node going down the snarl tree
        //For each new snarl or seed in a chain, add the distance to the thing preceding it in the chain
        //For each new chain in a snarl, add the distance to everything preceding it in the snarl
        //If this is the same node as the previous, then first_different_ancestor_depth is the depth 
        //of the node
        for (size_t depth = first_different_ancestor_depth ; depth <= current_max_depth ; depth++) {
            code_type_t current_type = current_seed.zipcode_decoder->get_code_type(depth);

            if (current_type == NODE || current_type == REGULAR_SNARL || current_type == IRREGULAR_SNARL
                || current_type == ROOT_NODE) {
                //For these things, we need to remember the offset in the node/chain

                if (current_type == ROOT_NODE && sibling_indices_at_depth[depth].empty()) {
                    //If this is a root-level node and the first time we've seen it,
                    //then open the node
                    zip_code_tree.push_back({CHAIN_START, std::numeric_limits<size_t>::max(), false});
                    sibling_indices_at_depth[depth].push_back({CHAIN_START, 0});
                }

                ///////////////// Get the offset in the parent chain (or node)
                size_t current_offset;

                //If we're traversing this chain backwards, then the offset is the offset from the end
                bool current_parent_is_reversed = get_is_reversed_at_depth(current_seed, depth) 
                    ? !current_is_reversed : current_is_reversed;

                //First, get the prefix sum in the chain
                if (current_type == ROOT_NODE) {
                    //Which is 0 if this is just a node
                    current_offset = 0;
                } else {
                    //And the distance to the start or end of the chain if it's a node/snarl in a chain
                    current_offset = current_parent_is_reversed 
                            ? SnarlDistanceIndex::minus(current_seed.zipcode_decoder->get_length(depth-1) ,
                                                        SnarlDistanceIndex::sum(
                                                            current_seed.zipcode_decoder->get_offset_in_chain(depth),
                                                            current_seed.zipcode_decoder->get_length(depth))) 
                            : current_seed.zipcode_decoder->get_offset_in_chain(depth);
                }

                if (depth == current_max_depth) {
                    //If this is a node, then add the offset of the position in the node
                    current_offset = SnarlDistanceIndex::sum(current_offset, 
                        current_is_reversed != is_rev(current_seed.pos)
                            ? current_seed.zipcode_decoder->get_length(depth) - offset(current_seed.pos)
                            : offset(current_seed.pos)+1);
                }

                /////////////////////// Get the offset of the previous thing in the parent chain/node
                size_t previous_offset = depth == 0 ? sibling_indices_at_depth[depth][0].value 
                                                    : sibling_indices_at_depth[depth-1][0].value;
                tree_item_type_t previous_type = depth == 0 ? sibling_indices_at_depth[depth][0].type 
                                                    : sibling_indices_at_depth[depth-1][0].type;


#ifdef DEBUG_ZIP_CODE_TREE
                if (depth > 0) {
                    assert(sibling_indices_at_depth[depth-1].size() == 1);
                }
                //TODO: THis won't always be treu
                //assert(current_offset >= previous_offset);
#endif

                ///////////////////// Record the distance from the previous thing in the chain/node
                if (depth > 1 &&
                     sibling_indices_at_depth[depth-1][0].type == CHAIN_START){
                    //If this is the first thing in a non-root chain or node, remember the distance to the 
                    //start of the chain/node.
                    //This distance will be added to distances in the parent snarl
                    sibling_indices_at_depth[depth-2][0].distances.first = current_offset;

                } else if (!(depth == 0 && sibling_indices_at_depth[depth][0].type == CHAIN_START) &&
                    !(depth > 0 && sibling_indices_at_depth[depth-1][0].type == CHAIN_START)) {
                    //for everything except the first thing in a node/chain
                    size_t distance_between;
                    if (previous_offset > current_offset) {
                        //If the parent is a multicomponent chain, then they might be in different components
                        //TODO: This won't catch all cases of different components in the chain
                        distance_between = std::numeric_limits<size_t>::max();
                    } else {
                        //If either child is a seed, then add 1 to get to the position
                        distance_between = current_type == NODE || current_type == ROOT_NODE || previous_type == SEED 
                            ? current_offset - previous_offset + 1
                            : current_offset - previous_offset; 
                    }

                    zip_code_tree.push_back({EDGE, distance_between, false});
                }

                /////////////////////////////Record this thing in the chain
                if (current_type == NODE || current_type == ROOT_NODE) {
#ifdef DEBUG_ZIP_CODE_TREE
                    cerr << "\t\tContinue node/chain with seed " << seeds->at(seed_indices[i]).pos << " at depth " << depth << endl;
#endif
                    //If this was a node, just remember the seed
                    zip_code_tree.push_back({SEED, seed_indices[i], current_is_reversed != is_rev(seeds->at(seed_indices[i]).pos)});
                } else {
#ifdef DEBUG_ZIP_CODE_TREE
                    cerr << "\t\tOpen new snarl at depth " << depth << endl;
#endif
                    //If this was a snarl, record the start of the snarl
                    zip_code_tree.push_back({SNARL_START, std::numeric_limits<size_t>::max(), false});

                    //Remember the start of the snarl
                    sibling_indices_at_depth[depth].push_back({SNARL_START, std::numeric_limits<size_t>::max()});

                    //For finding the distance to the next thing in the chain, the offset
                    //stored should be the offset of the end bound of the snarl, so add the 
                    //length of the snarl
                    current_offset = SnarlDistanceIndex::sum(current_offset,
                        current_seed.zipcode_decoder->get_length(depth));

                }

                //Remember this thing for the next sibling in the chain
                if (depth == 0) {
                    sibling_indices_at_depth[depth].pop_back();
                    sibling_indices_at_depth[depth].push_back({current_type == NODE ? SEED : SNARL_START, current_offset}); 
                } else {
                    sibling_indices_at_depth[depth-1].pop_back();
                    sibling_indices_at_depth[depth-1].push_back({current_type == NODE ? SEED : SNARL_START, current_offset}); 
                }
            } else {
                //Otherwise, this is a chain or root chain
                //If it is a chain, then it is the child of a snarl, so we need to find distances
                //to everything preceding it in the snarl
                assert(current_type == CHAIN || current_type == ROOT_CHAIN);
                if (sibling_indices_at_depth[depth].size() == 0) {
                    //If this is the start of a new chain
#ifdef DEBUG_ZIP_CODE_TREE
                    cerr << "\t\tOpen new chain at depth " << depth << endl;
#endif

                    //For each sibling in the snarl, record the distance from the sibling to this
                    if (current_type == CHAIN) {
                        //If this is the start of a non-root chain, then it is the child of a snarl and 
                        //we need to find the distances to the previous things in the snarl

                        //The distances will be added in reverse order that they were found in
                        zip_code_tree.resize(zip_code_tree.size() + sibling_indices_at_depth[depth-1].size());

                        //If the parent snarl is reversed
                        bool current_parent_is_reversed = get_is_reversed_at_depth(current_seed, depth) 
                            ? !current_is_reversed : current_is_reversed;

                        //The distances in the snarl include the distances to the ends of the child chains
                        //This is the distance to the start of this child (at depth depth+1) in the chain
                        size_t distance_to_start_of_current_child;
                        if (depth == current_max_depth) {
                            //If this is really a node, then get the distance to the start of the node
                            distance_to_start_of_current_child =
                                current_is_reversed != is_rev(current_seed.pos)
                                    ? current_seed.zipcode_decoder->get_length(depth) - offset(current_seed.pos)
                                    : offset(current_seed.pos)+1;
                        } else {
                            //Otherwise, this is really a chain
                            distance_to_start_of_current_child = current_is_reversed 
                                ? SnarlDistanceIndex::minus(current_seed.zipcode_decoder->get_length(depth) ,
                                                            SnarlDistanceIndex::sum(
                                                                current_seed.zipcode_decoder->get_offset_in_chain(depth+1),
                                                                current_seed.zipcode_decoder->get_length(depth+1))) 
                                : current_seed.zipcode_decoder->get_offset_in_chain(depth+1);
                            if (depth+1 == current_max_depth) {
                                //If this is a node, then add the offset of the position in the node
                                bool child_is_reversed = get_is_reversed_at_depth(current_seed, depth+1) 
                                    ? !current_is_reversed : current_is_reversed;
                                distance_to_start_of_current_child = SnarlDistanceIndex::sum(distance_to_start_of_current_child, 
                                    child_is_reversed != is_rev(current_seed.pos)
                                        ? current_seed.zipcode_decoder->get_length(depth+1) - offset(current_seed.pos)
                                        : offset(current_seed.pos)+1);
                            }
                        }

                        for ( size_t sibling_i = 0 ; sibling_i < sibling_indices_at_depth[depth-1].size() ; sibling_i++) {
                            const auto& sibling = sibling_indices_at_depth[depth-1][sibling_i];
                            size_t distance_to_end_of_previous_child = sibling.type == SNARL_START ? 0
                                                                     : sibling.distances.second;
                            if (sibling.type == SNARL_START) {
                                //Get the distance to the start (or end if it's reversed) of the snarl
                                zip_code_tree[zip_code_tree.size() - 1 - sibling_i] = 
                                 {EDGE, 
                                  SnarlDistanceIndex::sum(distance_to_start_of_current_child,
                                    current_parent_is_reversed
                                        ? current_seed.zipcode_decoder->get_distance_to_snarl_end(depth)
                                        : current_seed.zipcode_decoder->get_distance_to_snarl_start(depth)),
                                  false};
                            } else {
                                //Otherwise, the previous thing was another child of the snarl
                                //and we need to record the distance between these two
                                //TODO: This can be improved for simple snarls
                                size_t distance;
                                if (current_type == CHAIN && 
                                    current_seed.zipcode_decoder->get_code_type(depth-1) == REGULAR_SNARL) {
                                    //If this is the child of a regular snarl, then the distance between
                                    //any two chains is inf
                                    distance = std::numeric_limits<size_t>::max();
                                } else {
                                    net_handle_t snarl_handle = current_seed.zipcode_decoder->get_net_handle(depth-1, &distance_index);
                                    size_t rank2 = current_seed.zipcode_decoder->get_rank_in_snarl(depth);
                                    size_t rank1 = seeds->at(sibling.value).zipcode_decoder->get_rank_in_snarl(depth);
                                    //TODO: idk about this distance- I think the orientations need to change
                                    distance = SnarlDistanceIndex::sum(SnarlDistanceIndex::sum(
                                        distance_index.distance_in_snarl(snarl_handle, rank1, false, rank2, false),
                                        distance_to_start_of_current_child),
                                        distance_to_end_of_previous_child);
                                }
                                zip_code_tree[zip_code_tree.size() - 1 - sibling_i] = {EDGE, distance, false};
                            }

                        }
                    }

                    //Now record the start of this chain
                    zip_code_tree.push_back({CHAIN_START, std::numeric_limits<size_t>::max(), false});

                    //Remember the start of the chain, with the prefix sum value
                    sibling_indices_at_depth[depth].push_back({CHAIN_START, 0});

                    //And, if it is the child of a snarl, then remember the chain as a child of the snarl
                    if (depth != 0) {
                        sibling_indices_at_depth[depth-1].push_back({CHAIN_START,
                                                                     seed_indices[i]});
                    }
                }

                if (current_type == CHAIN && depth == current_max_depth) {
                    //If this is a trivial chain, then also add the seed and the distance to the 
                    //thing before it
                    size_t current_offset = current_is_reversed
                            ? current_seed.zipcode_decoder->get_length(depth) - offset(current_seed.pos)
                            : offset(current_seed.pos)+1;

                    if (sibling_indices_at_depth[depth].back().type == CHAIN_START) {
                        //If the previous thing in the "chain" was the start, then don't add the distance,
                        //but remember it to add to snarl distances later
                        sibling_indices_at_depth[depth].back().distances.first = current_offset;
                    } else {
                        zip_code_tree.push_back({EDGE, 
                                                 current_offset - sibling_indices_at_depth[depth].back().value+1, 
                                                 false}); 
                    }
                    zip_code_tree.push_back({SEED, seed_indices[i], current_is_reversed != is_rev(seeds->at(seed_indices[i]).pos)}); 

                    //And update sibling_indices_at_depth to remember this child
                    sibling_indices_at_depth[depth].pop_back();
                    sibling_indices_at_depth[depth].push_back({SEED, current_offset});
                    
                }
            }
            
            //Finished with this depth, so update current_is_reversed to be for the next ancestor
            if (depth < current_max_depth && get_is_reversed_at_depth(current_seed, depth+1)) {
                current_is_reversed = !current_is_reversed;
            }
        }


    }
#ifdef DEBUG_ZIP_CODE_TREE
    cerr << "Close any snarls or chains that remained open" << endl;
#endif

    // Now close anything that remained open
    const Seed& last_seed = seeds->at(seed_indices.back());
    size_t last_max_depth = last_seed.zipcode_decoder->max_depth();

    //Find out if this seed is reversed at the leaf of the snarl tree (the node)
    bool last_is_reversed = false;
    for (size_t depth = 0 ; depth <= last_max_depth ; depth++) {
        if (get_is_reversed_at_depth(last_seed, depth)) {
            last_is_reversed = !last_is_reversed;
        }
    }
    for (int depth = last_max_depth ; depth >= 0 ; depth--) {
        if (sibling_indices_at_depth[depth].size() > 0) {
            code_type_t last_type = last_seed.zipcode_decoder->get_code_type(depth);
            if (last_type == CHAIN || last_type == ROOT_CHAIN || last_type == ROOT_NODE) {
#ifdef DEBUG_ZIP_CODE_TREE
                cerr << "\t\tclose a chain at depth " << depth << endl;
#endif
                //Add the end of the chain to the zip code tree
                // TODO: When we get C++20, change this to emplace_back aggregate initialization
                zip_code_tree.push_back({CHAIN_END, std::numeric_limits<size_t>::max(), false});


                //The distance from the last thing in the chain to the end of the chain
                //will be added to the relevant distances in the parent snarl.
                //Remember that distance in sibling_indices_at_depth for the chain in the snarl
                //
                //If this is reversed, then the distance should be the distance to the start of 
                //the chain. Otherwise, the distance to the end
                //The value that got stored in sibling_indices_at_depth was the prefix sum
                //traversing the chain according to its orientation in the tree, so either way
                //the distance is the length of the chain - the prefix sum
                if (last_type == CHAIN) {
#ifdef DEBUG_ZIP_CODE_TREE
                    assert(sibling_indices_at_depth[depth-1].size() > 0);
                    assert(sibling_indices_at_depth[depth-1].back().type == CHAIN_START);
#endif
                    if (sibling_indices_at_depth[depth].back().type == SEED) {
                        //If the previous child was a seed, add 1 to the distance to include the position
                        sibling_indices_at_depth[depth-1].back().distances.second =
                            SnarlDistanceIndex::sum(1,
                                SnarlDistanceIndex::minus(last_seed.zipcode_decoder->get_length(depth),
                                                      sibling_indices_at_depth[depth].back().value));
                    } else {
                        //If the previous child was a snarl, don't add 1
                        sibling_indices_at_depth[depth-1].back().distances.second =
                            SnarlDistanceIndex::minus(last_seed.zipcode_decoder->get_length(depth),
                                                      sibling_indices_at_depth[depth].back().value);
                    }
                }

            } else if (last_type == REGULAR_SNARL || last_type == IRREGULAR_SNARL) { 
#ifdef DEBUG_ZIP_CODE_TREE
               cerr << "\t\tclose a snarl at depth " << depth << endl;
#endif
                //If this is the end of the snarl, then we need to save the distances to 
                //all previous children of the snarl

                zip_code_tree.resize(zip_code_tree.size() + sibling_indices_at_depth[depth].size());

                for (size_t sibling_i = 0 ; sibling_i < sibling_indices_at_depth[depth].size() ; sibling_i++) {
                    const auto& sibling = sibling_indices_at_depth[depth][sibling_i];
                    if (sibling.type == SNARL_START) {
                        //First, the distance between ends of the snarl, which is the length
                        zip_code_tree[zip_code_tree.size() - 1 - sibling_i] = {EDGE,
                            last_seed.zipcode_decoder->get_length(depth), false};
                    } else {
                        //For the rest of the children, find the distance from the child to
                        //the end
                        //If the child is reversed relative to the top-level chain, then get the distance to start
                        //Remember to add the distance to the end of the child
                        zip_code_tree[zip_code_tree.size() - 1 - sibling_i] = {EDGE,
                            SnarlDistanceIndex::sum(
                                last_is_reversed 
                                    ? seeds->at(sibling.value).zipcode_decoder->get_distance_to_snarl_start(depth)
                                    : seeds->at(sibling.value).zipcode_decoder->get_distance_to_snarl_end(depth),
                                 sibling.distances.second),
                             false};
                    }
                }
                //Note the count of children and the end of the snarl
                zip_code_tree.push_back({NODE_COUNT, sibling_indices_at_depth[depth].size()-1, false});
                zip_code_tree.push_back({SNARL_END, std::numeric_limits<size_t>::max(), false});
            }
        }
        //Update last_is_reversed to the one before this
        if (depth > 0 && get_is_reversed_at_depth(last_seed, depth-1)) {
            last_is_reversed = !last_is_reversed;
        }
    }
}

std::pair<size_t, size_t> ZipCodeTree::dag_and_non_dag_snarl_count(vector<Seed>& seeds, const SnarlDistanceIndex& distance_index) const {
    size_t dag_count = 0;
    size_t non_dag_count = 0;

    /* Walk through everything in the zip code tree and at the first seed in each snarl, 
       check if it is a dag or not
    */

    //Keep track of the depth to check the zip codes
    size_t current_depth = 0;

    //When we encounter the start of a snarl, make a note of the depth. At the next seed,
    //check the snarls at the depths recorded
    vector<size_t> snarl_depths;

    for (size_t i = 0 ; i < zip_code_tree.size() ; i++ ) {
        const tree_item_t& current_item = zip_code_tree[i];
        if (current_item.type == SNARL_START) {
            //For the start of a snarl, make a note of the depth to check the next seed
            snarl_depths.emplace_back(current_depth);

            //Increment the depth
            current_depth++;
        } else if (current_item.type == CHAIN_START) {
            //For the start of a chain, increment the depth
            current_depth++;
        } else if (current_item.type == CHAIN_END || current_item.type == SNARL_END) {
            //For the end of a snarl or chain, decrement the depth
            current_depth--;
        } else if (current_item.type == SEED) {
            //If this is a seed, check the snarls we've seen previously
            for (const size_t& snarl_depth : snarl_depths) {
                if (seeds[current_item.value].zipcode_decoder->get_code_type(snarl_depth) == REGULAR_SNARL) {
                    //If this is a regular snarl, then it must be a DAG too
                    dag_count++;
                } else {
                    //If this is an irregular snarl

                    //Check the snarl in the distance index
                    net_handle_t snarl_handle = seeds[current_item.value].zipcode_decoder->get_net_handle(snarl_depth, &distance_index);
#ifdef DEBUG_ZIP_CODE_TREE
                    assert(seeds[current_item.value].zipcode_decoder->get_code_type(snarl_depth) == IRREGULAR_SNARL ||
                           seeds[current_item.value].zipcode_decoder->get_code_type(snarl_depth) == ROOT_SNARL);
                    assert(distance_index.is_snarl(snarl_handle));
#endif
                    if (distance_index.is_dag(snarl_handle)) {
                        dag_count++;
                    } else {
                        non_dag_count++;
                    }
                }

            }
            //Clear the snarls
            snarl_depths.clear();
        }
    }

    return std::make_pair(dag_count, non_dag_count);
}

void ZipCodeTree::print_self() const {
    for (const tree_item_t item : zip_code_tree) {
        if (item.type == SEED) {
            cerr << seeds->at(item.value).pos;
            if (item.is_reversed) {
                cerr << "rev";
            }
        } else if (item.type == SNARL_START) {
            cerr << "(";
        } else if (item.type == SNARL_END) {
            cerr << ")";
        } else if (item.type == CHAIN_START) {
            cerr << "[";
        } else if (item.type == CHAIN_END) {
            cerr << "]";
        } else if (item.type == EDGE) {
            cerr << " " << item.value << " ";
        } else if (item.type == NODE_COUNT) {
            cerr << " " << item.value;
        } else {
            throw std::runtime_error("[zip tree]: Trying to print a zip tree item of the wrong type");
        }
    }
    cerr << endl;
}


<<<<<<< HEAD
ZipCodeTree::iterator::iterator(vector<tree_item_t>::const_iterator begin, vector<tree_item_t>::const_iterator end) : it(begin), end(end) {
=======
ZipCodeTree::iterator::iterator(vector<tree_item_t>::const_iterator it, vector<tree_item_t>::const_iterator end) : it(it), end(end) {
>>>>>>> cd076679
    while (this->it != this->end && this->it->type != SEED) {
        // Immediately advance to the first seed
        ++this->it;
    }
}

auto ZipCodeTree::iterator::operator++() -> iterator& {
    ++it;
    while (it != end && it->type != SEED) {
        // Advance to the next seed, or the end.
        ++it;
    }
    return *this;
}

auto ZipCodeTree::iterator::operator==(const iterator& other) const -> bool {
    // Ends don't matter for comparison.
    return it == other.it;
}
    
auto ZipCodeTree::iterator::operator*() const -> size_t {
    return it->value;
}

auto ZipCodeTree::iterator::remaining_tree() const -> size_t {
<<<<<<< HEAD
    size_t to_return = end - it - 1;
#ifdef debug_parse
    std::cerr << "From " << &*it << " there are " << to_return << " slots after" << std::endl;
#endif
    return to_return;
=======
    return end - it + 1;
>>>>>>> cd076679
}

auto ZipCodeTree::begin() const -> iterator {
    return iterator(zip_code_tree.begin(), zip_code_tree.end());
}

auto ZipCodeTree::end() const -> iterator {
    return iterator(zip_code_tree.end(), zip_code_tree.end());
}

ZipCodeTree::reverse_iterator::reverse_iterator(vector<tree_item_t>::const_reverse_iterator rbegin, vector<tree_item_t>::const_reverse_iterator rend, size_t distance_limit) : it(rbegin), rend(rend), distance_limit(distance_limit), stack(), current_state(S_START) {
#ifdef debug_parse
    if (this->it != rend) {
        std::cerr << "Able to do first initial tick." << std::endl;
    }
#endif
    if (this->it == rend) {
        // We are an end iterator. Nothing else to do.
        return;
    }
    while (this->it != rend && !tick()) {
        // Skip ahead to the first seed we actually want to yield, or to the end of the data.
        ++this->it;
#ifdef debug_parse
        if (this->it != rend) {
            std::cerr << "Able to do another initial tick." << std::endl;
        }
#endif
    }
    // As the end of the constructor, the iterator points to a seed that has been ticked and yielded, or is rend.
#ifdef debug_parse
    if (this->it == rend) {
        std::cerr << "Ran out of tree looking for first seed." << std::endl;
    }
#endif
}

auto ZipCodeTree::reverse_iterator::operator++() -> reverse_iterator& {
    // Invariant: the iterator points to a seed that has been ticked and yielded, or to rend.
    if (it != rend) {
#ifdef debug_parse
        std::cerr << "Skipping over a " << it->type << " which we assume was handled already." << std::endl;
        ++it;
#endif
    }
    while (it != rend && !tick()) {
        // Skip ahead to the next seed we actually want to yield, or to the end of the data.
        ++it;
    }
#ifdef debug_parse
    if (it == rend) {
        std::cerr << "Ran out of tree looking for next seed." << std::endl;
    }
#endif
    return *this;
}

auto ZipCodeTree::reverse_iterator::operator==(const reverse_iterator& other) const -> bool {
    // Ends and other state don't matter for comparison.
    return it == other.it;
}

auto ZipCodeTree::reverse_iterator::operator*() const -> std::pair<size_t, size_t> {
    // We are always at a seed, so show that seed
    crash_unless(it != rend);
    crash_unless(it->type == SEED);
    crash_unless(!stack.empty());
    // We know the running distance to this seed will be at the top of the stack.
    return {it->value, stack.top()};
}

auto ZipCodeTree::reverse_iterator::push(size_t value) -> void {
    stack.push(value);
}

auto ZipCodeTree::reverse_iterator::pop() -> size_t {
    size_t value = stack.top();
    stack.pop();
    return value;
}

auto ZipCodeTree::reverse_iterator::top() -> size_t& {
    crash_unless(depth() > 0);
    return stack.top();
}

auto ZipCodeTree::reverse_iterator::dup() -> void {
    push(stack.top());
}

auto ZipCodeTree::reverse_iterator::depth() const -> size_t {
    return stack.size();
}

auto ZipCodeTree::reverse_iterator::swap() -> void {
    // Grab the top item
    size_t temp = stack.top();
    stack.pop();
    // Swap it with what was under it
    std::swap(temp, stack.top());
    // And put that back on top
    stack.push(temp);
}

auto ZipCodeTree::reverse_iterator::state(State new_state) -> void {
    current_state = new_state;
}

auto ZipCodeTree::reverse_iterator::halt() -> void {
#ifdef debug_parse
    std::cerr << "Halt iteration!" << std::endl;
#endif
    it = rend;
}

auto ZipCodeTree::reverse_iterator::tick() -> bool {
#ifdef debug_parse
<<<<<<< HEAD
    std::cerr << "Tick for state " << current_state << " on symbol " << it->type << " at " << &*it << std::endl;
=======
    std::cerr << "Tick for state " << current_state << " on symbol " << it->type << std::endl;
>>>>>>> cd076679
#endif
    switch (current_state) {
    case S_START:
        // Initial state.
        //
        // Stack is empty and we must be at a seed to start at.
        switch (it->type) {
        case SEED:
#ifdef debug_parse
            std::cerr << "Skip over seed " << it->value << std::endl;
#endif
            push(0);
            state(S_SCAN_CHAIN);
            break;
        default:
            throw std::domain_error("Unimplemented symbol " + std::to_string(it->type) + " for state " + std::to_string(current_state)); 
        }
        break;
    case S_SCAN_CHAIN:
        // State where we are scanning a chain leftward up to its start.
        //
        // Stack has at the top the running distance along the chain, and under
        // that running distances to use at the other chains in the snarl, and
        // under that running distances to use for the other chains in the
        // snarl's parent snarl, etc.
        switch (it->type) {
        case SEED:
            // Emit seed here with distance at top of stack.
            crash_unless(depth() > 0);
#ifdef debug_parse
            std::cerr << "Yield seed " << it->value << ", distance " << top() << std::endl;
#endif
            return true;
            break;
        case SNARL_END:
            // Running distance along chain is on stack, and will need to be added to all the stored distances.
            state(S_STACK_SNARL); // Stack up pre-made scratch distances for all the things in the snarl.
            break;
        case CHAIN_START:
            if (depth() == 1) {
                // We never entered the parent snarl of this chain, so stack up
                // the distances left of here as options added to the
                // distance along this chain.
                //
                // Running distance along chain is on stack, and will need to
                // be added to all the stored distances.
                state(S_STACK_SNARL);
            } else {
                // We did enter the parent snarl already.
                // Discard the running distance along this chain, which no longer matters.
                pop();
                // Running distance for next chain, or running distance to cross the snarl, will be under it.
                state(S_SCAN_SNARL);
            }
            break;
        case EDGE:
            // Distance between things in a chain.
            // Add value into running distance.
            // Except the stored distance seems to be 1 more than the actual distance.
            // TODO: why?
            crash_unless(it->value > 0);
            top() += (it->value - 1);
            if (top() > distance_limit) {
                // Skip over the rest of this chain
                if (depth() == 1) {
                    // We never entered the parent snarl of this chain.
                    // So if the distance along the chain is too much, there
                    // are not going to be any results with a smaller distance.
                    halt();
                    // When we halt we have to return true to show the halting position.
                    return true;
                } else {
                    // We need to try the next thing in the parent snarl, so skip the rest of the chain.
                    // We're skipping in 0 nested snarls right now.
                    push(0);
                    state(S_SKIP_CHAIN);
                }
            }
            break;
        default:
            throw std::domain_error("Unimplemented symbol " + std::to_string(it->type) + " for state " + std::to_string(current_state)); 
        }
        break;
    case S_STACK_SNARL:
        // State where we are stacking up the stored edge values, the first
        // time we get to a particular snarl.
        //
        // Stack has the running distance along the parent chain, and under
        // that the stacked running distances for items in the snarl.
        switch (it->type) {
        case EDGE:
            // Duplicate parent running distance
            dup();
            // Add in the edge value to make a running distance for the thing this edge is for
            top() += it->value;
            // Flip top 2 elements, so now parent running distance is on top, over edge running distance.
            swap();
            break;
        case CHAIN_END:
            // Throw out parent running distance
            pop();
<<<<<<< HEAD
            if (depth() == 0) {
                // We left a chain and immediately entered a chain without a distance.
                // This means the chains aren't actually connected.
                halt();
                // When we halt we have to return true to show the halting position.
                return true;
=======
            // So now we have the running distance for this next chain.
            if (top() > distance_limit) {
                // Running distance is already too high so skip over the chain
                push(0);
                state(S_SKIP_CHAIN);
>>>>>>> cd076679
            } else {
                // So now we have the running distance for this next chain.
                if (top() > distance_limit) {
                    // Running distance is already too high so skip over the chain
                    push(0);
                    state(S_SKIP_CHAIN);
                } else {
                    // Do the chain
                    state(S_SCAN_CHAIN);
                }
            }
            break;
        default:
            throw std::domain_error("Unimplemented symbol " + std::to_string(it->type) + " for state " + std::to_string(current_state)); 
        }
        break;
    case S_SCAN_SNARL:
        // State where we are going through a snarl and doing all its chains.
        //
        // Stack has at the top running distances to use for each chain still
        // to be visited in the snarl, and under those the same for the snarl
        // above that, etc.
        switch (it->type) {
        case SNARL_START:
            // Stack holds running distance along parent chain plus edge
            // distance to cross the snarl, or running distance out of chain we
            // started in plus distance to exit the snarl.
            //
            // This is the right running distance to use for the parent chain now.
            // So go back to scanning the parent chain.
            state(S_SCAN_CHAIN);
            break;
        case CHAIN_END:
            // We've encountered a chain to look at, and the running distance
            // into the chain is already on the stack.
            if (top() > distance_limit) {
                // Running distance is already too high so skip over the chain
                push(0);
                state(S_SKIP_CHAIN);
            } else {
                // Do the chain
                state(S_SCAN_CHAIN);
            }
            break;
        case EDGE:
            // We've found edge data in the snarl, but we already know the
            // running distances to everythign we will encounter, so we ignore
            // it.
            break;
        default:
            throw std::domain_error("Unimplemented symbol " + std::to_string(it->type) + " for state " + std::to_string(current_state)); 
        }
        break;
    case S_SKIP_CHAIN:
        // State where we are skipping over the rest of a chain because we hit
        // the distance limit, but we might need to do other chains in a parent
        // snarl.
        //
        // Stack has the nesting level of child snarls we are reading over
        // until we get back to the level we want to skip past the chain
        // start.
        // Under that is the running distance along the chain being skipped.
        // And under that it has the running distance for ther next thing in
        // the snarl, which had better exist or we shouldn't be trying to skip
        // the chain, we should have halted.
        switch (it->type) {
        case SEED:
            // We don't emit seeds until the chain is over
            return false;
            break;
        case SNARL_START:
            // We might now be able to match chain starts again
            top() -= 1;
            break;
        case SNARL_END:
            // We can't match chain starts until we leave the snarl
            top() += 1;
            break;
        case CHAIN_START:
            if (top() == 0) {
                // This is the start of the chain we were wanting to skip.
                pop();
                // We definitely should have entered the parent snarl of the chain, or we would have halted instead of trying to skip the rest of the chain.
                crash_unless(depth() > 1);
                // Discard the running distance along this chain, which no longer matters.
                pop();
                // Running distance for next chain, or running distance to cross the snarl, will be under it.
                state(S_SCAN_SNARL);
            }
            // Otherwise this is the start of a chain inside a child snarl we are skipping over and we ignore it.
            break;
        case CHAIN_END:
            // Ignore chain ends
            break;
        case EDGE:
            // Ignore edge values
            break;
        default:
            throw std::domain_error("Unimplemented symbol " + std::to_string(it->type) + " for state " + std::to_string(current_state)); 
        }
        break;
    default:
        throw std::domain_error("Unimplemented state " + std::to_string(current_state)); 
    }
    // Unless we yield something, we don't want to pause the scan here.
    return false;
}

auto ZipCodeTree::look_back(const iterator& from, size_t distance_limit) const -> reverse_iterator {
    return reverse_iterator(zip_code_tree.rbegin() + from.remaining_tree(), zip_code_tree.rend(), distance_limit);
}
auto ZipCodeTree::rend() const -> reverse_iterator {
    return reverse_iterator(zip_code_tree.rend(), zip_code_tree.rend(), 0);
}


std::ostream& operator<<(std::ostream& out, const ZipCodeTree::tree_item_type_t& type) {
    return out << std::to_string(type);
}

std::ostream& operator<<(std::ostream& out, const ZipCodeTree::reverse_iterator::State& state) {
    return out << std::to_string(state);
}

}

namespace std {

std::string to_string(const vg::ZipCodeTree::tree_item_type_t& type) {
    switch (type) {
    case vg::ZipCodeTree::SEED:
        return "SEED";
    case vg::ZipCodeTree::SNARL_START:
        return "SNARL_START";
    case vg::ZipCodeTree::SNARL_END:
        return "SNARL_END";
    case vg::ZipCodeTree::CHAIN_START:
        return "CHAIN_START";
    case vg::ZipCodeTree::CHAIN_END:
        return "CHAIN_END";
    case vg::ZipCodeTree::EDGE:
        return "EDGE";
    case vg::ZipCodeTree::NODE_COUNT:
        return "NODE_COUNT";
    default:
        throw std::runtime_error("Unimplemented zip code tree item type");
    }
}

std::string to_string(const vg::ZipCodeTree::reverse_iterator::State& state) {
    switch (state) {
    case vg::ZipCodeTree::reverse_iterator::S_START:
        return "S_START";
    case vg::ZipCodeTree::reverse_iterator::S_SCAN_CHAIN:
        return "S_SCAN_CHAIN";
    case vg::ZipCodeTree::reverse_iterator::S_STACK_SNARL:
        return "S_STACK_SNARL";
    case vg::ZipCodeTree::reverse_iterator::S_SCAN_SNARL:
        return "S_SCAN_SNARL";
    case vg::ZipCodeTree::reverse_iterator::S_SKIP_CHAIN:
        return "S_SKIP_CHAIN";
    default:
        throw std::runtime_error("Unimplemented zip code tree reverse iterator state");
    }
}



}<|MERGE_RESOLUTION|>--- conflicted
+++ resolved
@@ -4,11 +4,7 @@
 
 #include "crash.hpp"
 
-<<<<<<< HEAD
 #define debug_parse
-=======
-//#define debug_parse
->>>>>>> cd076679
 
 using namespace std;
 namespace vg {
@@ -863,11 +859,7 @@
 }
 
 
-<<<<<<< HEAD
 ZipCodeTree::iterator::iterator(vector<tree_item_t>::const_iterator begin, vector<tree_item_t>::const_iterator end) : it(begin), end(end) {
-=======
-ZipCodeTree::iterator::iterator(vector<tree_item_t>::const_iterator it, vector<tree_item_t>::const_iterator end) : it(it), end(end) {
->>>>>>> cd076679
     while (this->it != this->end && this->it->type != SEED) {
         // Immediately advance to the first seed
         ++this->it;
@@ -893,15 +885,11 @@
 }
 
 auto ZipCodeTree::iterator::remaining_tree() const -> size_t {
-<<<<<<< HEAD
     size_t to_return = end - it - 1;
 #ifdef debug_parse
     std::cerr << "From " << &*it << " there are " << to_return << " slots after" << std::endl;
 #endif
     return to_return;
-=======
-    return end - it + 1;
->>>>>>> cd076679
 }
 
 auto ZipCodeTree::begin() const -> iterator {
@@ -1019,11 +1007,7 @@
 
 auto ZipCodeTree::reverse_iterator::tick() -> bool {
 #ifdef debug_parse
-<<<<<<< HEAD
     std::cerr << "Tick for state " << current_state << " on symbol " << it->type << " at " << &*it << std::endl;
-=======
-    std::cerr << "Tick for state " << current_state << " on symbol " << it->type << std::endl;
->>>>>>> cd076679
 #endif
     switch (current_state) {
     case S_START:
@@ -1125,20 +1109,12 @@
         case CHAIN_END:
             // Throw out parent running distance
             pop();
-<<<<<<< HEAD
             if (depth() == 0) {
                 // We left a chain and immediately entered a chain without a distance.
                 // This means the chains aren't actually connected.
                 halt();
                 // When we halt we have to return true to show the halting position.
                 return true;
-=======
-            // So now we have the running distance for this next chain.
-            if (top() > distance_limit) {
-                // Running distance is already too high so skip over the chain
-                push(0);
-                state(S_SKIP_CHAIN);
->>>>>>> cd076679
             } else {
                 // So now we have the running distance for this next chain.
                 if (top() > distance_limit) {
