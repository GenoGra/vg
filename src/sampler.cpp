--- conflicted
+++ resolved
@@ -768,12 +768,6 @@
         path_sampler = vg::discrete_distribution<>(expression_values.begin(), expression_values.end());
     }
     
-<<<<<<< HEAD
-    // memoize pre-error-multiplied phred conversions
-    phred_prob.resize(numeric_limits<uint8_t>::max() + 1);
-    for (int i = 0; i < phred_prob.size(); i++) {
-        phred_prob[i] = error_multiplier * phred_to_prob((uint8_t) i);
-=======
     // prepare to count the number of fragments sampled from each path
     if (!source_paths.empty()) {
         source_path_frag_counts.resize(get_thread_count());
@@ -785,8 +779,7 @@
     // memoize phred conversions
     phred_prob.resize(256);
     for (int i = 1; i < phred_prob.size(); i++) {
-        phred_prob[i] = error_multiplier * phred_to_prob(i);
->>>>>>> a9c82c0f
+        phred_prob[i] = error_multiplier * phred_to_prob((uint8_t)i);
     }
     
     for (size_t i = 0; i < alphabet.size(); i++) {
