--- conflicted
+++ resolved
@@ -123,32 +123,6 @@
     
 
 handle_t VG::get_handle(const id_t& node_id, bool is_reverse) const {
-<<<<<<< HEAD
-    // Handle is ID in low bits and orientation in high bit
-    
-    // What node ID are we encoding?
-    size_t handle = node_id;
-    // Make room for the orientation bit.
-    handle = handle << 1;
-    // And set the low bit if it's reverse
-    if (is_reverse) handle |= 1;
-    return as_handle(handle);
-}
-
-id_t VG::get_id(const handle_t& handle) const {
-    // Drop the low bit that encodes orientation
-    return ((size_t) as_integer(handle)) >> 1;
-}
-
-bool VG::get_is_reverse(const handle_t& handle) const {
-    // Orientation is stored in the low bit
-    return as_integer(handle) & 1;
-}
-
-handle_t VG::flip(const handle_t& handle) const {
-    // Toggle the orientation, in the low bit
-    return as_handle(as_integer(handle) ^ 1);
-=======
     return EasyHandlePacking::pack(node_id, is_reverse);
 }
 
@@ -162,7 +136,6 @@
 
 handle_t VG::flip(const handle_t& handle) const {
     return EasyHandlePacking::toggle_bit(handle);
->>>>>>> 5bdf10ed
 }
 
 size_t VG::get_length(const handle_t& handle) const {
