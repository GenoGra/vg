--- conflicted
+++ resolved
@@ -865,7 +865,6 @@
 
 //------------------------------------------------------------------------------
 
-<<<<<<< HEAD
 TEST_CASE("Gapless extensions can be converted to WFAAlignments and joined", "[wfa_alignment]") {
 
     // Build a GBWT with three threads including a duplicate.
@@ -953,12 +952,8 @@
     REQUIRE(joined.path.at(4) == gbwt_graph.get_handle(8, false));
     REQUIRE(joined.path.at(5) == gbwt_graph.get_handle(9, false));
     REQUIRE(joined.score == 8 * aligner.match);
-    
-}
-
-//------------------------------------------------------------------------------
-
-=======
+}
+
 namespace {
 
 gbwt::GBWT wfa_linear_gbwt() {
@@ -1631,6 +1626,5 @@
 
 //------------------------------------------------------------------------------
 
->>>>>>> cb922aeb
 }
 }