#ifndef VG_MAPPER_HPP_INCLUDED
#define VG_MAPPER_HPP_INCLUDED

#include <iostream>
#include <map>
#include <chrono>
#include <ctime>
#include "omp.h"
#include "vg.hpp"
#include "xg.hpp"
#include "index.hpp"
#include "gcsa/gcsa.h"
#include "gcsa/lcp.h"
#include "alignment.hpp"
#include "path.hpp"
#include "position.hpp"
#include "lru_cache.h"
#include "json2pb.h"
#include "entropy.hpp"
#include "gssw_aligner.hpp"
#include "mem.hpp"

namespace vg {

// uncomment to make vg map --debug very interesting
//#define debug_mapper

using namespace std;
    
enum MappingQualityMethod { Approx, Exact, None };

class Mapper;

// for banded long read alignment resolution

class AlignmentChainModelVertex {
public:
    Alignment* aln;
    vector<pair<AlignmentChainModelVertex*, double> > next_cost; // for forward
    vector<pair<AlignmentChainModelVertex*, double> > prev_cost; // for backward
    double weight;
    double score;
    int64_t approx_position;
    int band_begin;
    int band_idx;
    AlignmentChainModelVertex* prev;
    AlignmentChainModelVertex(void) = default;                                      // Copy constructor
    AlignmentChainModelVertex(const AlignmentChainModelVertex&) = default;               // Copy constructor
    AlignmentChainModelVertex(AlignmentChainModelVertex&&) = default;                    // Move constructor
    AlignmentChainModelVertex& operator=(const AlignmentChainModelVertex&) & = default;  // AlignmentChainModelVertexopy assignment operator
    AlignmentChainModelVertex& operator=(AlignmentChainModelVertex&&) & = default;       // Move assignment operator
    virtual ~AlignmentChainModelVertex() { }                     // Destructor
};

class AlignmentChainModel {
public:
    vector<AlignmentChainModelVertex> model;
    map<int64_t, vector<vector<AlignmentChainModelVertex>::iterator> > approx_positions;
    set<vector<AlignmentChainModelVertex>::iterator> redundant_vertexes;
    vector<Alignment> unaligned_bands;
    AlignmentChainModel(
        vector<vector<Alignment> >& bands,
        Mapper* mapper,
        const function<double(const Alignment&, const Alignment&)>& transition_weight,
        int band_width = 10,
        int position_depth = 1,
        int max_connections = 10);
    void score(const set<AlignmentChainModelVertex*>& exclude);
    AlignmentChainModelVertex* max_vertex(void);
    vector<Alignment> traceback(const Alignment& read, int alt_alns, bool paired, bool debug);
    void display(ostream& out);
    void clear_scores(void);
};

/*
 * A threadsafe class that keeps a running estimation of a fragment length distribution
 * using a robust estimation formula in order to be insensitive to outliers.
 */
class FragmentLengthDistribution {
public:
    
    /// Initialize distribution
    ///
    /// Args:
    ///  maximum_sample_size         sample size at which reestimation stops
    ///  reestimation_frequency      update running estimate after this many samples
    ///  robust_estimation_fraction  robustly estimate using this fraction of samples
    FragmentLengthDistribution(size_t maximum_sample_size,
                               size_t reestimation_frequency,
                               double robust_estimation_fraction);
    FragmentLengthDistribution(void);
    ~FragmentLengthDistribution();
    
    /// Switches the entire program to single-threaded mode until reaching the maximum
    /// sample size so that estimation is deterministic. After reaching the maximum, the
    /// thread count is automatically switched back.
    void determinize_estimation();
    
    /// Manually switches back to multithreaded mode
    void unlock_determinization();
    
    /// Record an observed fragment length
    void register_fragment_length(size_t length);

    /// Robust mean of the distribution observed so far
    double mean();
    
    /// Robust standard deviation of the distribution observed so far
    double stdev();
    
    /// Returns true if the maximum sample size has been reached, which finalizes the
    /// distribution estimate
    bool is_finalized();
    
private:
    multiset<double> lengths;
    bool is_fixed = false;
    
    double robust_estimation_fraction;
    size_t maximum_sample_size;
    size_t reestimation_frequency;
    
    double mu = 0.0;
    double sigma = 1.0;
    
    int multithread_reset = 0;
    
    void estimate_distribution();
};
    
class BaseMapper : public Progressive {
    
public:
    // Make a Mapper that pulls from an XG succinct graph and a GCSA2 kmer index + LCP array
    BaseMapper(xg::XG* xidex, gcsa::GCSA* g, gcsa::LCPArray* a);
    BaseMapper(void);
    ~BaseMapper(void);
    
    double estimate_gc_content(void);
    
    int random_match_length(double chance_random);
    
    void set_alignment_scores(int8_t match, int8_t mismatch, int8_t gap_open, int8_t gap_extend, int8_t full_length_bonus);
    
    // TODO: setting alignment threads could mess up the internal memory for how many threads to reset to
    void set_fragment_length_distr_params(size_t maximum_sample_size = 1000, size_t reestimation_frequency = 1000,
                                          double robust_estimation_fraction = 0.95, bool deterministic = true);
    
    /// Set the alignment thread count, updating internal data structures that
    /// are per thread. Note that this resets aligner scores to their default values!
    void set_alignment_threads(int new_thread_count);
    
    void set_cache_size(int new_cache_size);
    
    // MEM-based mapping
    // find maximal exact matches
    // These are SMEMs by definition when shorter than the max_mem_length or GCSA2 order.
    // Designating reseed_length returns minimally-more-frequent sub-MEMs in addition to SMEMs when SMEM is >= reseed_length.
    // Minimally-more-frequent sub-MEMs are MEMs contained in an SMEM that have occurrences outside of the SMEM.
    // SMEMs and sub-MEMs will be automatically filled with the nodes they contain, which the occurrences of the sub-MEMs
    // that are inside SMEM hits filtered out. (filling sub-MEMs currently requires an XG index)
    
    vector<MaximalExactMatch>
    find_mems_deep(string::const_iterator seq_begin,
                   string::const_iterator seq_end,
                   double& lcp_avg,
                   int max_mem_length = 0,
                   int min_mem_length = 1,
                   int reseed_length = 0);
    
    // Use the GCSA2 index to find super-maximal exact matches.
    vector<MaximalExactMatch>
    find_mems_simple(string::const_iterator seq_begin,
                     string::const_iterator seq_end,
                     int max_mem_length = 0,
                     int min_mem_length = 1,
                     int reseed_length = 0);
    
    
    int min_mem_length; // a mem must be >= this length
    int mem_reseed_length; // the length above which we reseed MEMs to get potentially missed hits
    bool fast_reseed; // use the fast reseed algorithm
    int fast_reseed_length_diff; // how much smaller than its parent a sub-MEM can be in the fast reseed algorithm
    int hit_max;       // ignore or MEMs with more than this many hits
    
    bool strip_bonuses; // remove any bonuses used by the aligners from the final reported scores
    bool adjust_alignments_for_base_quality; // use base quality adjusted alignments
    
    MappingQualityMethod mapping_quality_method; // how to compute mapping qualities
    int max_mapping_quality; // the cap for mapping quality
    
protected:
    /// Locate the sub-MEMs contained in the last MEM of the mems vector that have ending positions
    /// before the end the next SMEM, label each of the sub-MEMs with the indices of all of the SMEMs
    /// that contain it
    void find_sub_mems(vector<MaximalExactMatch>& mems,
                       string::const_iterator next_mem_end,
                       int min_mem_length,
                       vector<pair<MaximalExactMatch, vector<size_t>>>& sub_mems_out);
    
    /// Provides same semantics as find_sub_mems but with a different algorithm. This algorithm uses the
    /// min_mem_length as a pruning tool instead of the LCP index. It can be expected to be faster when both
    /// the min_mem_length reasonably large relative to the reseed_length (e.g. 1/2 of SMEM size or similar).
    void find_sub_mems_fast(vector<MaximalExactMatch>& mems,
                            string::const_iterator next_mem_end,
                            int min_sub_mem_length,
                            vector<pair<MaximalExactMatch, vector<size_t>>>& sub_mems_out);
    
    /// finds the nodes of sub MEMs that do not occur inside parent MEMs, each sub MEM should be associated
    /// with a vector of the indices of the SMEMs that contain it in the parent MEMs vector
    void fill_nonredundant_sub_mem_nodes(vector<MaximalExactMatch>& parent_mems,
                                         vector<pair<MaximalExactMatch, vector<size_t> > >::iterator sub_mem_records_begin,
                                         vector<pair<MaximalExactMatch, vector<size_t> > >::iterator sub_mem_records_end);
    
    /// fills a vector where each element contains the set of positions in the graph that the
    /// MEM touches at that index for the first MEM hit in the GCSA array
    void first_hit_positions_by_index(MaximalExactMatch& mem,
                                      vector<set<pos_t>>& positions_by_index_out);
    
    /// fills a vector where each element contains the set of positions in the graph that the
    /// MEM touches at that index starting at a given hit
    void mem_positions_by_index(MaximalExactMatch& mem, pos_t hit_pos,
                                vector<set<pos_t>>& positions_by_index_out);
    
    // use the xg index to get a character at a particular position (rc or foward)
    char pos_char(pos_t pos);
    
    // the next positions and their characters following the same strand of the graph
    map<pos_t, char> next_pos_chars(pos_t pos);
    
    // get the positions some specific distance from the given position (in the forward direction)
    set<pos_t> positions_bp_from(pos_t pos, int distance, bool rev);
    
    // Use the GCSA index to look up the sequence
    set<pos_t> sequence_positions(const string& seq);
    
    // debugging, checking of mems using find interface to gcsa
    void check_mems(const vector<MaximalExactMatch>& mems);
    
    int alignment_threads; // how many threads will *this* mapper use. Should not be set directly.
    int cache_size;
    
    // match walking support to prevent repeated calls to the xg index for the same node
    vector<LRUCache<id_t, Node>* > node_cache;
    LRUCache<id_t, Node>& get_node_cache(void);
    void init_node_cache(void);
    
    // node start cache for fast approximate position estimates
    vector<LRUCache<id_t, int64_t>* > node_start_cache;
    LRUCache<id_t, int64_t>& get_node_start_cache(void);
    void init_node_start_cache(void);
    
    // match node traversals to path positions
    vector<LRUCache<gcsa::node_type, map<string, vector<size_t> > >* > node_pos_cache;
    LRUCache<gcsa::node_type, map<string, vector<size_t> > >& get_node_pos_cache(void);
    void init_node_pos_cache(void);
    
    vector<LRUCache<id_t, vector<Edge> >* > edge_cache;
    LRUCache<id_t, vector<Edge> >& get_edge_cache(void);
    void init_edge_cache(void);
    
    void init_aligner(int8_t match, int8_t mismatch, int8_t gap_open, int8_t gap_extend, int8_t full_length_bonus);
    void clear_aligners(void);
    
    // xg index
    xg::XG* xindex = nullptr;
    
    // GCSA index and its LCP array
    gcsa::GCSA* gcsa = nullptr;
    gcsa::LCPArray* lcp = nullptr;
    
    // GSSW aligners
    QualAdjAligner* qual_adj_aligner = nullptr;
    Aligner* regular_aligner = nullptr;
    
    FragmentLengthDistribution fragment_length_distr;
};

class Mapper : public BaseMapper {


private:
    
    Alignment align_to_graph(const Alignment& aln,
                             VG& vg,
                             size_t max_query_graph_ratio,
                             bool pinned_alignment = false,
                             bool pin_left = false,
                             bool global = false);
    vector<Alignment> align_multi_internal(bool compute_unpaired_qualities,
                                           const Alignment& aln,
                                           int kmer_size,
                                           int stride,
                                           int max_mem_length,
                                           int band_width,
                                           double& cluster_mq,
                                           int keep_multimaps = 0,
                                           int additional_multimaps = 0,
                                           vector<MaximalExactMatch>* restricted_mems = nullptr);
    void compute_mapping_qualities(vector<Alignment>& alns, double cluster_mq, double mq_estimate, double mq_cap);
    void compute_mapping_qualities(pair<vector<Alignment>, vector<Alignment>>& pair_alns, double cluster_mq, double mq_estmate1, double mq_estimate2, double mq_cap1, double mq_cap2);
    vector<Alignment> score_sort_and_deduplicate_alignments(vector<Alignment>& all_alns, const Alignment& original_alignment);
    void filter_and_process_multimaps(vector<Alignment>& all_alns, int total_multimaps);
    // make the bands used in banded alignment
    vector<Alignment> make_bands(const Alignment& read, int band_width, vector<pair<int, int>>& to_strip);
    // Return the one best banded alignment.
    vector<Alignment> align_banded(const Alignment& read,
                                   int kmer_size = 0,
                                   int stride = 0,
                                   int max_mem_length = 0,
                                   int band_width = 1000);
    // alignment based on the MEM approach
//    vector<Alignment> align_mem_multi(const Alignment& alignment, vector<MaximalExactMatch>& mems, double& cluster_mq, double lcp_avg, int max_mem_length, int additional_multimaps = 0);
    // uses approximate-positional clustering based on embedded paths in the xg index to find and align against alignment targets
    vector<Alignment> align_mem_multi(const Alignment& aln,
                                      vector<MaximalExactMatch>& mems,
                                      double& cluster_mq,
                                      double lcp_avg,
                                      int max_mem_length,
                                      int keep_multimaps,
                                      int additional_multimaps);
    
public:
    // Make a Mapper that pulls from an XG succinct graph and a GCSA2 kmer index + LCP array
    Mapper(xg::XG* xidex, gcsa::GCSA* g, gcsa::LCPArray* a);
    Mapper(void);
    ~Mapper(void);

    map<string, vector<size_t> > node_positions_in_paths(gcsa::node_type node);
    
    // a collection of read pairs which we'd like to realign once we have estimated the fragment_size
    vector<pair<Alignment, Alignment> > imperfect_pairs_to_retry;

    // running estimation of fragment length distribution
    deque<double> fragment_lengths;
    deque<bool> fragment_orientations;
    deque<bool> fragment_directions;
    void save_frag_lens_to_alns(Alignment& aln1, Alignment& aln2);
    void record_fragment_configuration(int length, const Alignment& aln1, const Alignment& aln2);
    string fragment_model_str(void);
    double fragment_length_stdev(void);
    double fragment_length_mean(void);
    double fragment_length_pdf(double length);
    double fragment_length_pval(double length);
    bool fragment_orientation(void);
    bool fragment_direction(void);
    double cached_fragment_length_mean;
    double cached_fragment_length_stdev;
    bool cached_fragment_orientation;
    bool cached_fragment_direction;
    int since_last_fragment_length_estimate;
    int fragment_model_update_interval;
    
    double graph_entropy(void);

    // use the xg index to get the mean position of the nodes in the alignent for each reference that it corresponds to
    map<string, double> alignment_mean_path_positions(const Alignment& aln, bool first_hit_only = true);
    void annotate_with_mean_path_positions(vector<Alignment>& alns);

    // Return true of the two alignments are consistent for paired reads, and false otherwise
    bool alignments_consistent(const map<string, double>& pos1,
                               const map<string, double>& pos2,
                               int fragment_size_bound);

    // use the fragment length annotations to assess if the pair is consistent or not
    bool pair_consistent(const Alignment& aln1,
                         const Alignment& aln2,
                         double pval);

    // Align read2 to the subgraph near the alignment of read1.
    // TODO: support banded alignment and intelligently use orientation heuristics
    void align_mate_in_window(const Alignment& read1, Alignment& read2, int pair_window);
    // use the fragment configuration statistics to rescue more precisely
    bool pair_rescue(Alignment& mate1, Alignment& mate2, int match_score);
    
    vector<Alignment> resolve_banded_multi(vector<vector<Alignment>>& multi_alns);
    set<MaximalExactMatch*> resolve_paired_mems(vector<MaximalExactMatch>& mems1,
                                                vector<MaximalExactMatch>& mems2);

    // uses heuristic clustering based on node id ranges to find alignment targets, and aligns
    vector<Alignment> mems_id_clusters_to_alignments(const Alignment& alignment, vector<MaximalExactMatch>& mems, int additional_multimaps);

    // use mapper parameters to determine which clusters we should drop
    set<const vector<MaximalExactMatch>* > clusters_to_drop(const vector<vector<MaximalExactMatch> >& clusters);

    // takes the input alignment (with seq, etc) so we have reference to the base sequence
    // for reconstruction the alignments from the SMEMs
    Alignment mems_to_alignment(const Alignment& aln, vector<MaximalExactMatch>& mems);
    Alignment mem_to_alignment(MaximalExactMatch& mem);
    
    /// Use the scoring provided by the internal aligner to re-score the
    /// alignment, scoring gaps between nodes using graph distance from the XG
    /// index. Can use either approximate or exact (with approximate fallback)
    /// XG-based distance estimation. Will strip out bonuses if the appropriate
    /// Mapper flag is set.
    int32_t score_alignment(const Alignment& aln, bool use_approx_distance = false);
    
    /// Given an alignment scored with full length bonuses on, subtract out the full length bonus if it was applied.
    int32_t remove_full_length_bonus(const Alignment& aln);
    
    // run through the alignment and attempt to align unaligned parts of the alignment to the graph in the region where they are anchored
    Alignment patch_alignment(const Alignment& aln, int max_patch_length);
    // get the graph context of a particular cluster, using a given alignment to describe the required size
<<<<<<< HEAD
    VG cluster_subgraph(const Alignment& aln, const vector<MaximalExactMatch>& mems, double expansion = 1.61803);
=======
    VG cluster_subgraph(const Alignment& aln, const vector<MaximalExactMatch>& mems);
    // Get the graph context of a particular cluster, not expanding beyond the middles of MEMs.
    VG cluster_subgraph_strict(const Alignment& aln, const vector<MaximalExactMatch>& mems);
>>>>>>> 794d46b8
    // helper to cluster subgraph
    void cached_graph_context(VG& graph, const pos_t& pos, int length, LRUCache<id_t, Node>& node_cache, LRUCache<id_t, vector<Edge> >& edge_cache);
    // for aligning to a particular MEM cluster
    Alignment align_cluster(const Alignment& aln, const vector<MaximalExactMatch>& mems);
    // compute the uniqueness metric based on the MEMs in the cluster
    double compute_uniqueness(const Alignment& aln, const vector<MaximalExactMatch>& mems);
    // wraps align_to_graph with flipping
    Alignment align_maybe_flip(const Alignment& base, VG& graph, bool flip, bool banded_global = false);

    bool adjacent_positions(const Position& pos1, const Position& pos2);
    int64_t get_node_length(int64_t node_id);
    bool check_alignment(const Alignment& aln);
    VG alignment_subgraph(const Alignment& aln, int context_size = 1);
    
    // Align the given string and return an Alignment.
    Alignment align(const string& seq,
                    int kmer_size = 0,
                    int stride = 0,
                    int max_mem_length = 0,
                    int band_width = 1000);

    // Align the given read and return an aligned copy. Does not modify the input Alignment.
    Alignment align(const Alignment& read,
                    int kmer_size = 0,
                    int stride = 0,
                    int max_mem_length = 0,
                    int band_width = 1000);

    // Align the given read with multi-mapping. Returns the alignments in score
    // order, up to multimaps (or max_multimaps if multimaps is 0). Does not update the alignment passed in.
    // If the sequence is longer than the band_width, will only produce a single best banded alignment.
    // All alignments but the first are marked as secondary.
    vector<Alignment> align_multi(const Alignment& aln,
                                  int kmer_size = 0,
                                  int stride = 0,
                                  int max_mem_length = 0,
                                  int band_width = 1000);
    
    // paired-end based
    
    // Both vectors of alignments will be sorted in order of increasing score.
    // All alignments but the first in each vector are marked as secondary.
    // Alignments at corresponding positions in the two vectors may or may not
    // be corresponding paired alignments. If a read does not map, its vector
    // will be empty.
    // If only_top_scoring_pair is set, then the vectors will be empty unless
    // the primary pair of alignments each have top scores individually as well. 
    // align the pair as a single component using MEM threading and patching on the pair simultaneously
    pair<vector<Alignment>, vector<Alignment>> 
        align_paired_multi(const Alignment& read1,
                           const Alignment& read2,
                           bool& queued_resolve_later,
                           int max_mem_length = 0,
                           bool only_top_scoring_pair = false,
                           bool retrying = false);

    // lossily project an alignment into a particular path space of a graph
    // the resulting alignment is equivalent to a SAM record against the chosen path
    Alignment surject_alignment(const Alignment& source,
                                set<string>& path_names,
                                string& path_name,
                                int64_t& path_pos,
                                bool& path_reverse,
                                int window);

    
    // compute a mapping quality component based only on the MEMs we've obtained
    double compute_cluster_mapping_quality(const vector<vector<MaximalExactMatch> >& clusters, int read_length);
    // use an average length of an LCP to a parent in the suffix tree to estimate a mapping quality
    double estimate_max_possible_mapping_quality(int length, double min_diffs, double next_min_diffs);
    // walks the graph one base at a time from pos1 until we find pos2
    int64_t graph_distance(pos_t pos1, pos_t pos2, int64_t maximum = 1e3);
    // use the offset in the sequence array to give an approximate distance
    int64_t approx_distance(pos_t pos1, pos_t pos2);
    // use the offset in the sequence array to get an approximate position
    int64_t approx_position(pos_t pos);
    // get the approximate position of the alignment or return -1 if it can't be had
    int64_t approx_alignment_position(const Alignment& aln);
    // get the end position of the alignment
    Position alignment_end_position(const Alignment& aln);
    // get the approximate distance between the starts of the alignments or return -1 if undefined
    int64_t approx_fragment_length(const Alignment& aln1, const Alignment& aln2);
    // use the cached fragment model to estimate the likely place we'll find the mate
    pos_t likely_mate_position(const Alignment& aln, bool is_first);
    // get the node approximately at the given offset relative to our position (offset may be negative)
    id_t node_approximately_at(int64_t approx_pos);
    // convert a single MEM hit into an alignment (by definition, a perfect one)
    Alignment walk_match(const string& seq, pos_t pos);
    vector<Alignment> walk_match(const Alignment& base, const string& seq, pos_t pos);
    // convert the set of hits of a MEM into a set of alignments
    vector<Alignment> mem_to_alignments(MaximalExactMatch& mem);

    // fargment length estimation
    map<string, int> approx_pair_fragment_length(const Alignment& aln1, const Alignment& aln2);
    int first_approx_pair_fragment_length(const Alignment& aln1, const Alignment& aln2);
    // uses the cached information about the graph in the xg index to get an approximate node length
    double average_node_length(void);
    
    bool debug;

    // mem mapper parameters
    //
    //int max_mem_length; // a mem must be <= this length
    int min_cluster_length; // a cluster needs this much sequence in it for us to consider it
    bool mem_chaining; // whether to use the mem threading mapper or not
    int context_depth; // how deeply the mapper will extend out the subgraph prior to alignment
    int max_attempts;  // maximum number of times to try to increase sensitivity or use a lower-hit subgraph
    int thread_extension; // add this many nodes in id space to the end of the thread when building thread into a subgraph
    int max_target_factor; // the maximum multiple of the read length we'll try to align to

    size_t max_query_graph_ratio;

    // multimapping
    int max_multimaps;
    // soft clip resolution
    int softclip_threshold; // if more than this many bp are clipped, try extension algorithm
    int max_softclip_iterations; // Extend no more than this many times (while softclips are getting shorter)
    float min_identity; // require that alignment identity is at least this much to accept alignment
    int min_banded_mq; // when aligning banded, treat bands with MQ < this as unaligned
    // paired-end consistency enforcement
    int extra_multimaps; // Extra mappings considered
    int min_multimaps; // Minimum number of multimappings
    int band_multimaps; // the number of multimaps for to attempt for each band in a banded alignment
    
    int maybe_mq_threshold; // quality below which we let the estimated mq kick in
    int max_cluster_mapping_quality; // the cap for cluster mapping quality
    bool use_cluster_mq; // should we use the cluster-based mapping quality component
    double identity_weight; // scale mapping quality by the alignment score identity to this power

    bool always_rescue; // Should rescue be attempted for all imperfect alignments?
    int fragment_max; // the maximum length fragment which we will consider when estimating fragment lengths
    int fragment_size; // Used to bound clustering of MEMs during paired end mapping, also acts as sentinel to determine
                       // if consistent pairs should be reported; dynamically estimated at runtime
    double fragment_sigma; // the number of times the standard deviation above the mean to set the fragment_size
    int fragment_length_cache_size;
    float perfect_pair_identity_threshold;
    bool fixed_fragment_model;
    bool simultaneous_pair_alignment;
    int max_band_jump; // the maximum length edit we can detect via banded alignment
    float drop_chain; // drop chains shorter than this fraction of the longest overlapping chain
    float mq_overlap; // consider as alternative mappings any alignment with this overlap with our best
    int mate_rescues;

};

// utility
const vector<string> balanced_kmers(const string& seq, int kmer_size, int stride);

set<pos_t> gcsa_nodes_to_positions(const vector<gcsa::node_type>& nodes);

int sub_overlaps_of_first_aln(const vector<Alignment>& alns, float overlap_fraction);

}

#endif<|MERGE_RESOLUTION|>--- conflicted
+++ resolved
@@ -401,13 +401,9 @@
     // run through the alignment and attempt to align unaligned parts of the alignment to the graph in the region where they are anchored
     Alignment patch_alignment(const Alignment& aln, int max_patch_length);
     // get the graph context of a particular cluster, using a given alignment to describe the required size
-<<<<<<< HEAD
     VG cluster_subgraph(const Alignment& aln, const vector<MaximalExactMatch>& mems, double expansion = 1.61803);
-=======
-    VG cluster_subgraph(const Alignment& aln, const vector<MaximalExactMatch>& mems);
     // Get the graph context of a particular cluster, not expanding beyond the middles of MEMs.
     VG cluster_subgraph_strict(const Alignment& aln, const vector<MaximalExactMatch>& mems);
->>>>>>> 794d46b8
     // helper to cluster subgraph
     void cached_graph_context(VG& graph, const pos_t& pos, int length, LRUCache<id_t, Node>& node_cache, LRUCache<id_t, vector<Edge> >& edge_cache);
     // for aligning to a particular MEM cluster
