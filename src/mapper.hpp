--- conflicted
+++ resolved
@@ -31,89 +31,6 @@
 
 class Mapper;
 
-<<<<<<< HEAD
-=======
-class MaximalExactMatch {
-
-public:
-
-    //const string* source;
-    string::const_iterator begin;
-    string::const_iterator end;
-    gcsa::range_type range;
-    size_t match_count;
-    int fragment;
-    bool primary; // if not a sub-MEM
-    std::vector<gcsa::node_type> nodes;
-    map<string, vector<size_t> > positions;
-    
-    MaximalExactMatch(string::const_iterator b,
-                      string::const_iterator e,
-                      gcsa::range_type r,
-                      size_t m = 0)
-        : begin(b), end(e), range(r), match_count(m) { }
-
-    // construct the sequence of the MEM; useful in debugging
-    string sequence(void) const;
-    // get the length of the MEM
-    int length(void) const;
-    // uses an xgindex to fill out the MEM positions
-    void fill_positions(Mapper* mapper);
-    // tells if the MEM contains an N
-    size_t count_Ns(void) const;
-
-    friend bool operator==(const MaximalExactMatch& m1, const MaximalExactMatch& m2);
-    friend bool operator<(const MaximalExactMatch& m1, const MaximalExactMatch& m2);
-    friend ostream& operator<<(ostream& out, const MaximalExactMatch& m);
-
-    MaximalExactMatch(void) = default;                                      // Copy constructor
-    MaximalExactMatch(const MaximalExactMatch&) = default;               // Copy constructor
-    MaximalExactMatch(MaximalExactMatch&&) = default;                    // Move constructor
-    MaximalExactMatch& operator=(const MaximalExactMatch&) & = default;  // MaximalExactMatchopy assignment operator
-    MaximalExactMatch& operator=(MaximalExactMatch&&) & = default;       // Move assignment operator
-    //virtual ~MaximalExactMatch() { }                     // Destructor
-};
-
-
-class MEMChainModelVertex {
-public:
-    MaximalExactMatch mem;
-    vector<pair<MEMChainModelVertex*, double> > next_cost; // for forward
-    vector<pair<MEMChainModelVertex*, double> > prev_cost; // for backward
-    double weight;
-    double score;
-    int64_t approx_position;
-    MEMChainModelVertex* prev;
-    MEMChainModelVertex(void) = default;                                      // Copy constructor
-    MEMChainModelVertex(const MEMChainModelVertex&) = default;               // Copy constructor
-    MEMChainModelVertex(MEMChainModelVertex&&) = default;                    // Move constructor
-    MEMChainModelVertex& operator=(const MEMChainModelVertex&) & = default;  // MEMChainModelVertexopy assignment operator
-    MEMChainModelVertex& operator=(MEMChainModelVertex&&) & = default;       // Move assignment operator
-    virtual ~MEMChainModelVertex() { }                     // Destructor
-};
-
-class MEMChainModel {
-public:
-    vector<MEMChainModelVertex> model;
-    map<int64_t, vector<vector<MEMChainModelVertex>::iterator> > approx_positions;
-    set<vector<MEMChainModelVertex>::iterator> redundant_vertexes;
-    MEMChainModel(
-        const vector<size_t>& aln_lengths,
-        const vector<vector<MaximalExactMatch> >& matches,
-        Mapper* mapper,
-        const function<double(const MaximalExactMatch&, const MaximalExactMatch&)>& transition_weight,
-        int band_width = 10,
-        int position_depth = 1,
-        int max_connections = 20);
-    void score(const set<MEMChainModelVertex*>& exclude);
-    MEMChainModelVertex* max_vertex(void);
-    vector<vector<MaximalExactMatch> > traceback(int alt_alns, bool paired, bool debug);
-    void display(ostream& out);
-    void clear_scores(void);
-};
-
-
->>>>>>> 9c3dde87
 // for banded long read alignment resolution
 
 class AlignmentChainModelVertex {
@@ -634,24 +551,7 @@
 const vector<string> balanced_kmers(const string& seq, int kmer_size, int stride);
 
 set<pos_t> gcsa_nodes_to_positions(const vector<gcsa::node_type>& nodes);
-<<<<<<< HEAD
-
-=======
-// helper for computing the number of bases in the query covered by a cluster
-int cluster_coverage(const vector<MaximalExactMatch>& cluster);
-// helper to tell if mems are ovelapping
-bool mems_overlap(const MaximalExactMatch& mem1,
-                  const MaximalExactMatch& mem2);
-// distance of overlap, or 0 if there is no overlap
-int mems_overlap_length(const MaximalExactMatch& mem1,
-                        const MaximalExactMatch& mem2);
-// helper to tell if clusters have any overlap
-bool clusters_overlap_in_read(const vector<MaximalExactMatch>& cluster1,
-                              const vector<MaximalExactMatch>& cluster2);
-bool clusters_overlap_in_graph(const vector<MaximalExactMatch>& cluster1,
-                               const vector<MaximalExactMatch>& cluster2);
-vector<pos_t> cluster_nodes(const vector<MaximalExactMatch>& cluster);
->>>>>>> 9c3dde87
+
 int sub_overlaps_of_first_aln(const vector<Alignment>& alns, float overlap_fraction);
 
 }
