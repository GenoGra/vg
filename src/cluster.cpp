
#include <string>
#include <algorithm>
#include <utility>
#include <cstring>

#include "cluster.hpp"

//#define debug_od_clusterer

namespace vg {
    
using namespace std;

MEMChainModel::MEMChainModel(
    const vector<size_t>& aln_lengths,
    const vector<vector<MaximalExactMatch> >& matches,
    const function<int64_t(pos_t)>& approx_position,
    const function<double(const MaximalExactMatch&, const MaximalExactMatch&)>& transition_weight,
    int band_width,
    int position_depth,
    int max_connections) {
    // store the MEMs in the model
    int frag_n = 0;
    for (auto& fragment : matches) {
        ++frag_n;
        for (auto& mem : fragment) {
            // copy the MEM for each specific hit in the base graph
            // and add it in as a vertex
            for (auto& node : mem.nodes) {
                //model.emplace_back();
                //auto m = model.back();
                MEMChainModelVertex m;
                m.mem = mem;
                m.weight = mem.length();
                m.prev = nullptr;
                m.score = 0;
                m.approx_position = approx_position(make_pos_t(node));
                m.mem.nodes.clear();
                m.mem.nodes.push_back(node);
                m.mem.fragment = frag_n;
                m.mem.match_count = mem.match_count;
                model.push_back(m);
            }
        }
    }
    // index the model with the positions
    for (vector<MEMChainModelVertex>::iterator v = model.begin(); v != model.end(); ++v) {
        approx_positions[v->approx_position].push_back(v);
    }
    // sort the vertexes at each approx position by their matches and trim
    for (auto& pos : approx_positions) {
        std::sort(pos.second.begin(), pos.second.end(), [](const vector<MEMChainModelVertex>::iterator& v1,
                                                           const vector<MEMChainModelVertex>::iterator& v2) {
                      return v1->mem.length() > v2->mem.length();
                  });
        if (pos.second.size() > position_depth) {
            for (int i = position_depth; i < pos.second.size(); ++i) {
                redundant_vertexes.insert(pos.second[i]);
            }
        }
        pos.second.resize(min(pos.second.size(), (size_t)position_depth));
    }
    // for each vertex merge if we go equivalently forward in the positional space and forward in the read to the next position
    // scan forward
    for (map<int64_t, vector<vector<MEMChainModelVertex>::iterator> >::iterator p = approx_positions.begin();
         p != approx_positions.end(); ++p) {
        for (auto& v1 : p->second) {
            if (redundant_vertexes.count(v1)) continue;
            auto q = p;
            while (++q != approx_positions.end() && abs(p->first - q->first) < band_width) {
                for (auto& v2 : q->second) {
                    if (redundant_vertexes.count(v2)) continue;
                    if (mems_overlap(v1->mem, v2->mem)
                        && abs(v2->mem.begin - v1->mem.begin) == abs(q->first - p->first)) {
                        if (v2->mem.length() < v1->mem.length()) {
                            redundant_vertexes.insert(v2);
                            if (v2->mem.end > v1->mem.end) {
                                v1->weight += v2->mem.end - v1->mem.end;
                            }
                        }
                    }
                }
            }
        }
    }
    // scan reverse
    for (map<int64_t, vector<vector<MEMChainModelVertex>::iterator> >::reverse_iterator p = approx_positions.rbegin();
         p != approx_positions.rend(); ++p) {
        for (auto& v1 : p->second) {
            if (redundant_vertexes.count(v1)) continue;
            auto q = p;
            while (++q != approx_positions.rend() && abs(p->first - q->first) < band_width) {
                for (auto& v2 : q->second) {
                    if (redundant_vertexes.count(v2)) continue;
                    if (mems_overlap(v1->mem, v2->mem)
                        && abs(v2->mem.begin - v1->mem.begin) == abs(p->first - q->first)) {
                        if (v2->mem.length() < v1->mem.length()) {
                            redundant_vertexes.insert(v2);
                            if (v2->mem.end > v1->mem.end) {
                                v1->weight += v2->mem.end - v1->mem.end;
                            }
                        }
                    }
                }
            }
        }
    }
    // now build up the model using the positional bandwidth
    for (map<int64_t, vector<vector<MEMChainModelVertex>::iterator> >::iterator p = approx_positions.begin();
         p != approx_positions.end(); ++p) {
        // look bandwidth before and bandwidth after in the approx positions
        // after
        for (auto& v1 : p->second) {
            // For each vertex...
            if (redundant_vertexes.count(v1)) continue;
            // ...that isn't redundant
            auto q = p;
            while (++q != approx_positions.end() && abs(p->first - q->first) < band_width) {
                for (auto& v2 : q->second) {
                    // For each other vertex...
                    
                    if (redundant_vertexes.count(v2)) continue;
                    // ...that isn't redudnant
                    
                    // if this is an allowable transition, run the weighting function on it
                    if (v1->next_cost.size() < max_connections
                        && v2->prev_cost.size() < max_connections) {
                        // There are not too many connections yet
                        
                        if (v1->mem.fragment < v2->mem.fragment
                            || v1->mem.fragment == v2->mem.fragment && v1->mem.begin < v2->mem.begin) {
                            // Transition is allowable because the first comes before the second
                            
                            double weight = transition_weight(v1->mem, v2->mem);
                            if (weight > -std::numeric_limits<double>::max()) {
                                v1->next_cost.push_back(make_pair(&*v2, weight));
                                v2->prev_cost.push_back(make_pair(&*v1, weight));
                            }
                        } else if (v1->mem.fragment > v2->mem.fragment
                                   || v1->mem.fragment == v2->mem.fragment && v1->mem.begin > v2->mem.begin) {
                            // Really we want to think about the transition going the other way
                            
                            double weight = transition_weight(v2->mem, v1->mem);
                            if (weight > -std::numeric_limits<double>::max()) {
                                v2->next_cost.push_back(make_pair(&*v1, weight));
                                v1->prev_cost.push_back(make_pair(&*v2, weight));
                            }
                        }
                    }
                }
            }
        }
    }
}

void MEMChainModel::score(const set<MEMChainModelVertex*>& exclude) {
    // propagate the scores in the model
    for (auto& m : model) {
        // score is equal to the max inbound + mem.weight
        if (exclude.count(&m)) continue; // skip if vertex was whole cluster
        m.score = m.weight;
        for (auto& p : m.prev_cost) {
            if (p.first == nullptr) continue; // this transition is masked out
            double proposal = m.weight + p.second + p.first->score;
            if (proposal > m.score) {
                m.prev = p.first;
                m.score = proposal;
            }
        }
    }
}

MEMChainModelVertex* MEMChainModel::max_vertex(void) {
    MEMChainModelVertex* maxv = nullptr;
    for (auto& m : model) {
        if (maxv == nullptr || m.score > maxv->score) {
            maxv = &m;
        }
    }
    return maxv;
}

void MEMChainModel::clear_scores(void) {
    for (auto& m : model) {
        m.score = 0;
        m.prev = nullptr;
    }
}

vector<vector<MaximalExactMatch> > MEMChainModel::traceback(int alt_alns, bool paired, bool debug) {
    vector<vector<MaximalExactMatch> > traces;
    traces.reserve(alt_alns); // avoid reallocs so we can refer to pointers to the traces
    set<MEMChainModelVertex*> exclude;
    for (auto& v : redundant_vertexes) exclude.insert(&*v);
    for (int i = 0; i < alt_alns; ++i) {
        // score the model, accounting for excluded traces
        clear_scores();
        score(exclude);
#ifdef debug_mapper
#pragma omp critical
        {
            if (debug) {
                cerr << "MEMChainModel::traceback " << i << endl;
                display(cerr);
            }
        }
#endif
        vector<MEMChainModelVertex*> vertex_trace;
        {
            // find the maximum score
            auto* vertex = max_vertex();
            // check if we've exhausted our MEMs
            if (vertex == nullptr || vertex->score == 0) break;
#ifdef debug_mapper
#pragma omp critical
            {
                if (debug) cerr << "maximum score " << vertex->mem.sequence() << " " << vertex << ":" << vertex->score << endl;
            }
#endif
            // make trace
            while (vertex != nullptr) {
                vertex_trace.push_back(vertex);
                if (vertex->prev != nullptr) {
                    vertex = vertex->prev;
                } else {
                    break;
                }
            }
        }
        // if we have a singular match or reads are not paired, record not to use it again
        if (paired && vertex_trace.size() == 1) {
            exclude.insert(vertex_trace.front());
        }
        // fill this out when we're paired to help mask out in-fragment transitions
        set<MEMChainModelVertex*> chain_members;
        if (paired) for (auto v : vertex_trace) chain_members.insert(v);
        traces.emplace_back();
        auto& mem_trace = traces.back();
        for (auto v = vertex_trace.rbegin(); v != vertex_trace.rend(); ++v) {
            auto& vertex = **v;
            if (!paired) exclude.insert(&vertex);
            if (v != vertex_trace.rbegin()) {
                auto y = v - 1;
                MEMChainModelVertex* prev = *y;
                // mask out used transitions
                for (auto& p : vertex.prev_cost) {
                    if (p.first == prev) {
                        p.first = nullptr;
                    } else if (paired && p.first != nullptr
                               && p.first->mem.fragment != vertex.mem.fragment
                               && chain_members.count(p.first)) {
                        p.first = nullptr;
                    }
                }
            }
            mem_trace.push_back(vertex.mem);
        }
    }
    return traces;
}

// show model
void MEMChainModel::display(ostream& out) {
    for (auto& vertex : model) {
        out << vertex.mem.sequence() << ":" << vertex.mem.fragment << " " << &vertex << ":" << vertex.score << "@";
        for (auto& node : vertex.mem.nodes) {
            id_t id = gcsa::Node::id(node);
            size_t offset = gcsa::Node::offset(node);
            bool is_rev = gcsa::Node::rc(node);
            out << id << (is_rev ? "-" : "+") << ":" << offset << " ";
        }
        out << "prev: ";
        for (auto& p : vertex.prev_cost) {
            auto& next = p.first;
            if (p.first == nullptr) continue;
            out << p.first << ":" << p.second << "@";
            for (auto& node : next->mem.nodes) {
                id_t id = gcsa::Node::id(node);
                size_t offset = gcsa::Node::offset(node);
                bool is_rev = gcsa::Node::rc(node);
                out << id << (is_rev ? "-" : "+") << ":" << offset << " ";
            }
            out << " ; ";
        }
        out << " next: ";
        for (auto& p : vertex.next_cost) {
            auto& next = p.first;
            if (p.first == nullptr) continue;
            out << p.first << ":" << p.second << "@";
            for (auto& node : next->mem.nodes) {
                id_t id = gcsa::Node::id(node);
                size_t offset = gcsa::Node::offset(node);
                bool is_rev = gcsa::Node::rc(node);
                out << id << (is_rev ? "-" : "+") << ":" << offset << " ";
            }
            out << " ; ";
        }
        out << endl;
    }
}
    
ShuffledPairs::ShuffledPairs(size_t num_items) : num_items(num_items), num_pairs(num_items * num_items), larger_prime(1), primitive_root(1) {
    
    // Find a prime that is at least as large as but at most a constant factor
    // larger than the number of pairs using the pre-computed list
    // If there are 0 or 1 pairs, we let the number stay at 1 (which is not prime) because that
    // turns out to be convenient
    for (size_t i = 0; larger_prime < num_pairs; i++) {
        larger_prime = spaced_primes[i];
        primitive_root = primitive_roots_of_unity[i];
    }
}

ShuffledPairs::iterator ShuffledPairs::begin() const {
    return iterator(*this, 0);
}

ShuffledPairs::iterator ShuffledPairs::end() const {
    return iterator(*this, larger_prime - 1);
}

ShuffledPairs::iterator::iterator(const ShuffledPairs& iteratee, size_t start_at) : iteratee(iteratee), permutation_idx(start_at), permuted(1) {
    
    if (permutation_idx + 1 >= iteratee.larger_prime) {
        // Don't run the dereference if we're at the end already. Handles the empty case with nothing to pair.
        return;
    }
    
    // deterministically generate pseudo-shuffled pairs in constant time per pair, adapted from
    // https://stackoverflow.com/questions/10054732/create-a-random-permutation-of-1-n-in-constant-space
    
    // See the pair we would return
    pair<size_t, size_t> returned = *(*this);
    while (permutation_idx < iteratee.larger_prime - 1 &&
           (returned.first >= returned.second || returned.first >= iteratee.num_items)) {
        
        // Advance until it's valid or we hit the end.
        permutation_idx++;
        permuted = (permuted * iteratee.primitive_root) % iteratee.larger_prime;
        returned = *(*this);
    }
}

ShuffledPairs::iterator& ShuffledPairs::iterator::operator++() {
    // Advance the permutation index
    permutation_idx++;
    permuted = (permuted * iteratee.primitive_root) % iteratee.larger_prime;
    
    // See the pair we would return
    pair<size_t, size_t> returned = *(*this);
    while (permutation_idx < iteratee.larger_prime - 1 &&
           (returned.first >= returned.second || returned.first >= iteratee.num_items)) {
        
        // Advance until it's valid or we hit the end.
        permutation_idx++;
        permuted = (permuted * iteratee.primitive_root) % iteratee.larger_prime;
        returned = *(*this);
    }
    
    return *this;
}

pair<size_t, size_t> ShuffledPairs::iterator::operator*() const {
    return pair<size_t, size_t>(permuted / iteratee.num_items, permuted % iteratee.num_items);
}

bool ShuffledPairs::iterator::operator==(const iterator& other) const {
    return permutation_idx == other.permutation_idx;
}

bool ShuffledPairs::iterator::operator!=(const iterator& other) const {
    return !(*this == other);
}

OrientedDistanceClusterer::OrientedDistanceClusterer(const Alignment& alignment,
                                                     const vector<MaximalExactMatch>& mems,
                                                     const QualAdjAligner& aligner,
                                                     xg::XG* xgindex,
<<<<<<< HEAD
                                                     size_t max_expected_dist_approx_error,
                                                     size_t min_mem_length) :
OrientedDistanceClusterer(alignment, mems, nullptr, &aligner, xgindex, max_expected_dist_approx_error, min_mem_length) {
=======
                                                     size_t max_expected_dist_approx_error) :
OrientedDistanceClusterer(alignment, mems, nullptr, &aligner, xgindex, max_expected_dist_approx_error) {
>>>>>>> 58d6c1de
    // nothing else to do
}

OrientedDistanceClusterer::OrientedDistanceClusterer(const Alignment& alignment,
                                                     const vector<MaximalExactMatch>& mems,
                                                     const Aligner& aligner,
                                                     xg::XG* xgindex,
<<<<<<< HEAD
                                                     size_t max_expected_dist_approx_error,
                                                     size_t min_mem_length) :
OrientedDistanceClusterer(alignment, mems, &aligner, nullptr, xgindex, max_expected_dist_approx_error, min_mem_length) {
=======
                                                     size_t max_expected_dist_approx_error) :
OrientedDistanceClusterer(alignment, mems, &aligner, nullptr, xgindex, max_expected_dist_approx_error) {
>>>>>>> 58d6c1de
    // nothing else to do
}

OrientedDistanceClusterer::OrientedDistanceClusterer(const Alignment& alignment,
                                                     const vector<MaximalExactMatch>& mems,
                                                     const Aligner* aligner,
                                                     const QualAdjAligner* qual_adj_aligner,
                                                     xg::XG* xgindex,
<<<<<<< HEAD
                                                     size_t max_expected_dist_approx_error,
                                                     size_t min_mem_length) : aligner(aligner), qual_adj_aligner(qual_adj_aligner) {
=======
                                                     size_t max_expected_dist_approx_error) : aligner(aligner), qual_adj_aligner(qual_adj_aligner) {
>>>>>>> 58d6c1de
    
    // there generally will be at least as many nodes as MEMs, so we can speed up the reallocation
    nodes.reserve(mems.size());
    
    for (const MaximalExactMatch& mem : mems) {
        
        //#pragma omp atomic
        //        MEM_TOTAL += mem.nodes.size();
        
        if (mem.length() < min_mem_length) {
            //#pragma omp atomic
            //            MEM_FILTER_COUNTER += mem.nodes.size();
            continue;
        }
        
        // calculate the longest gaps we could detect to the left and right of this MEM
        int32_t mem_score;
        if (aligner) {
            mem_score = aligner->score_exact_match(mem.begin, mem.end);
        }
        else {
            mem_score = qual_adj_aligner->score_exact_match(mem.begin, mem.end, alignment.quality().begin()
                                                            + (mem.begin - alignment.sequence().begin()));
        }
        
#ifdef debug_od_clusterer
        cerr << "adding nodes for MEM " << mem << endl;
#endif
        for (gcsa::node_type mem_hit : mem.nodes) {
            nodes.emplace_back(mem, make_pos_t(mem_hit), mem_score);
#ifdef debug_od_clusterer
            cerr << "\t" << nodes.size() - 1 << ": " << make_pos_t(mem_hit) << endl;
#endif
        }
    }
    
    // Get all the distances between nodes, in a forrest of unrooted trees of
    // nodes that we know are on a consistent strand.
    unordered_map<pair<size_t, size_t>, int64_t> recorded_finite_dists = get_on_strand_distance_tree(nodes.size(), xgindex,
                                                                                                     [&](size_t node_number) {
                                                                                                         return nodes[node_number].start_pos;
                                                                                                     });
    
    // Flatten the trees to maps of relative position by node ID.
    vector<unordered_map<size_t, int64_t>> strand_relative_position = flatten_distance_tree(nodes.size(), recorded_finite_dists);
    
#ifdef debug_od_clusterer
    for (const auto& strand : strand_relative_position) {
        cerr << "strand reconstruction: "  << endl;
        for (const auto& record : strand) {
            cerr << "\t" << record.first << ": " << record.second << "\t" << nodes[record.first].mem->sequence() << endl;
        }
    }
#endif
    
    // now we use the strand clusters and the estimated distances to make the DAG for the
    // approximate MEM alignment
    
    int64_t match_score, mismatch_score, gap_open_score, gap_extension_score, max_gap;
    if (aligner) {
        match_score = aligner->match;
        gap_open_score = aligner->gap_open;
        gap_extension_score = aligner->gap_extension;
        max_gap = aligner->longest_detectable_gap(alignment);
    }
    else {
        match_score = qual_adj_aligner->match;
        gap_open_score = qual_adj_aligner->gap_open;
        gap_extension_score = qual_adj_aligner->gap_extension;
        max_gap = qual_adj_aligner->longest_detectable_gap(alignment);
    }
    
    int64_t forward_gap_length = max_gap + max_expected_dist_approx_error;
    for (const unordered_map<size_t, int64_t>& relative_pos : strand_relative_position) {
        
        // sort the nodes by relative position
        vector<pair<int64_t, size_t>> sorted_pos;
        for (const pair<size_t, int64_t>& pos_record : relative_pos) {
            sorted_pos.emplace_back(pos_record.second, pos_record.first);
        }
        std::sort(sorted_pos.begin(), sorted_pos.end());
        
        // find edges within each strand cluster by first identifying the interval of MEMs that meets
        // the graph distance constrant for each MEM and then checking for read colinearity and the
        // reverse distance constraint
        int64_t last_idx = sorted_pos.size() - 1;
        int64_t low = 0, hi = last_idx;
        for (int64_t i = 0; i < sorted_pos.size(); i++) {
            
            int64_t strand_pos = sorted_pos[i].first;
            size_t pivot_idx = sorted_pos[i].second;
            ODNode& pivot = nodes[pivot_idx];
            int64_t pivot_length = pivot.mem->end - pivot.mem->begin;
            int64_t suffix_length = alignment.sequence().end() - pivot.mem->end;
            
            // the limits of how far away we might detect edges to add to the clustering graph
            int64_t target_low_pos = strand_pos - max_expected_dist_approx_error;
            int64_t target_hi_pos = strand_pos + suffix_length + forward_gap_length;
            
            // move the lower boundary of the search interval to the lowest value inside the
            // the target interval
            while (low < sorted_pos.size() ? sorted_pos[low].first < target_low_pos : false) {
                low++;
            }
            
            // move the upper boundary of the search interval to the highest value inside the
            // the target interval (this one can move in either direction because pivots are
            // different lengths)
            if (sorted_pos[hi].first > target_hi_pos) {
                while (hi > 0 ?  sorted_pos[hi].first > target_hi_pos : false) {
                    hi--;
                }
            }
            else {
                while (hi < last_idx ? sorted_pos[hi + 1].first <= target_hi_pos : false) {
                    hi++;
                }
            }
            
#ifdef debug_od_clusterer
            cerr << "checking for possible edges from " << sorted_pos[i].second << " to MEMs between " << sorted_pos[low].first << "(" << sorted_pos[low].second << ") and " << sorted_pos[hi].first << "(" << sorted_pos[hi].second << "), which is inside the interval (" << target_low_pos << ", " << target_hi_pos << ")" << endl;
#endif
            
            for (int64_t j = low; j <= hi; j++) {
                int64_t next_idx = sorted_pos[j].second;
                ODNode& next = nodes[next_idx];
                
                if (next.mem->begin <= pivot.mem->begin || next.mem->end <= pivot.mem->end) {
                    // the MEMs cannot be colinear along the read (also filters out j == i)
                    continue;
                }
                
                // the length of the sequence in between the MEMs (can be negative if they overlap)
                int64_t between_length = next.mem->begin - pivot.mem->end;
                // the estimated distance between the end of the pivot and the start of the next MEM in the graph
                int64_t graph_dist = sorted_pos[j].first - strand_pos - pivot_length;
                
                int32_t edge_score;
                if (between_length < 0) {
                    // the MEMs overlap, but this can occur in some insertions and deletions
                    // because the SMEM algorithm is "greedy" in taking up as much of the read
                    // as possible
                    // we can check if this happened directly, but it's expensive
                    // so for now we just give it the benefit of the doubt but adjust the edge
                    // score so that the matches don't get double counted
                    
                    int64_t extra_dist = abs(graph_dist - between_length);
                    
                    edge_score = match_score * between_length
                    - (extra_dist ? (extra_dist - 1) * gap_extension_score + gap_open_score : 0);
                }
                else {
                    int64_t gap_length = abs(between_length - graph_dist);
                    // the read length in between the MEMs is the same as the distance, suggesting a pure mismatch
                    edge_score = gap_length ? -((gap_length - 1) * gap_extension_score + gap_open_score) : 0;
                }
                
#ifdef debug_od_clusterer
                cerr << "adding edge to MEM " << sorted_pos[j].first << "(" << sorted_pos[j].second << ") with weight " << edge_score << endl;
#endif
                
                // add the edges in
                pivot.edges_from.emplace_back(next_idx, edge_score);
                next.edges_to.emplace_back(pivot_idx, edge_score);
            }
        }
    }
}

unordered_map<pair<size_t, size_t>, int64_t> OrientedDistanceClusterer::get_on_strand_distance_tree(size_t num_items,
                                                                                                    xg::XG* xgindex, const function<pos_t(size_t)>& get_position) {
    
    // for recording the distance of any pair that we check with a finite distance
    unordered_map<pair<size_t, size_t>, int64_t> recorded_finite_dists;
    // for recording the number of times elements of a strand cluster have been compared
    // and found an infinite distance
    map<pair<size_t, size_t>, size_t> num_infinite_dists;
    
    // We want to run through all possible pairsets of node numbers in a permuted order.
    ShuffledPairs shuffled_pairs(num_items);
    auto current_pair = shuffled_pairs.begin();
    
    // we use a union find to keep track of which MEMs have been identified as being on the same strand
    UnionFind union_find(num_items);
    
    size_t num_possible_merges_remaining = (num_items * (num_items - 1)) / 2;
    size_t pairs_checked = 0;
    
    // a simulated annealing parameter loosely inspired by the cutoff for an Erdos-Renyi random graph
    // to be connected with probability approaching 1
    size_t current_max_num_probes = 3;
    size_t decrement_frequency = ceil(log(num_items));
    
    while (num_possible_merges_remaining > 0 && current_pair != shuffled_pairs.end() && current_max_num_probes > 0) {
        // slowly lower the number of distances we need to check before we believe that two clusters are on
        // separate strands
#ifdef debug_od_clusterer
        size_t direct_merges_remaining = 0;
        vector<vector<size_t>> groups = union_find.all_groups();
        for (size_t i = 1; i < groups.size(); i++) {
            for (size_t j = 0; j < i; j++) {
                size_t strand_1 = union_find.find_group(groups[i].front());
                size_t strand_2 = union_find.find_group(groups[j].front());
                
                if (num_infinite_dists.count(make_pair(strand_1, strand_2))) {
                    if (num_infinite_dists[make_pair(strand_1, strand_2)] >= current_max_num_probes) {
                        continue;
                    }
                }
                direct_merges_remaining += groups[i].size() * groups[j].size();
            }
        }
        cerr << "checked " << pairs_checked << " pairs with directly calculated merges " << direct_merges_remaining << " and maintained merges " << num_possible_merges_remaining << endl;
#endif
        
        if (pairs_checked % decrement_frequency == 0 && pairs_checked != 0) {
            current_max_num_probes--;
#ifdef debug_od_clusterer
            cerr << "reducing the max number of probes to " << current_max_num_probes << endl;
#endif
            for (const pair<pair<size_t, size_t>, size_t>& inf_dist_record : num_infinite_dists) {
                // break symmetry so we don't repeat the operation twice
                if (inf_dist_record.first.first < inf_dist_record.first.second && inf_dist_record.second == current_max_num_probes) {
                    // this merge just fell below the new maximum number of distance probes
                    size_t strand_size_1 = union_find.group_size(inf_dist_record.first.first);
                    size_t strand_size_2 = union_find.group_size(inf_dist_record.first.second);
                    num_possible_merges_remaining -= strand_size_1 * strand_size_2;
#ifdef debug_od_clusterer
                    cerr << "after reduction, the total number of probes between strand " << inf_dist_record.first.first << " and " << inf_dist_record.first.second <<  " is above max, reducing possible merges by " << strand_size_1 * strand_size_2 << " to " << num_possible_merges_remaining << endl;
#endif
                }
            }
        }
        
        
        pair<size_t, size_t> node_pair = *current_pair;
        ++current_pair;
        
        pairs_checked++;
        
        size_t strand_1 = union_find.find_group(node_pair.first);
        size_t strand_2 = union_find.find_group(node_pair.second);
        
#ifdef debug_od_clusterer
        cerr << "checking MEMs " << node_pair.first << " and " << node_pair.second << " in cluster " << strand_1 << " and " << strand_2 << endl;
#endif
        
        if (strand_1 == strand_2) {
            // these are already identified as on the same strand, don't need to do it again
#ifdef debug_od_clusterer
            cerr << "already on same strand" << endl;
#endif
            continue;
        }
        
        auto num_failed_probes = num_infinite_dists.find(make_pair(strand_1, strand_2));
        if (num_failed_probes == num_infinite_dists.end() ? false : num_failed_probes->second >= current_max_num_probes) {
            // we've already checked multiple distances between these strand clusters and
            // none have returned a finite distance, so we conclude that they are in fact
            // on separate clusters and decline to check any more distances
#ifdef debug_od_clusterer
            cerr << "already have checked distance above maximum number of probes" << endl;
#endif
            continue;
        }
        
        const pos_t& pos_1 = get_position(node_pair.first);
        const pos_t& pos_2 = get_position(node_pair.second);
        
        int64_t oriented_dist = xgindex->closest_shared_path_oriented_distance(id(pos_1), offset(pos_1), is_rev(pos_1),
                                                                               id(pos_2), offset(pos_2), is_rev(pos_2), 50);
        
#ifdef debug_od_clusterer
        cerr << "distance between " << pos_1 << " and " << pos_2 << " estimated at " << oriented_dist << endl;
#endif
        
        if (oriented_dist == std::numeric_limits<int64_t>::max()) {
            // distance is estimated at infinity, so these are either on different strands
            // or the path heuristic failed to find a shared path
            
            if (num_failed_probes == num_infinite_dists.end()) {
                num_failed_probes = num_infinite_dists.insert(pair<pair<size_t, size_t>, size_t>(make_pair(strand_1, strand_2), 1)).first;
                num_infinite_dists[make_pair(strand_2, strand_1)] = 1;
            }
            else {
                num_failed_probes->second++;
                num_infinite_dists[make_pair(strand_2, strand_1)]++;
            }
            
            
            // this infinite distance pushed the count over the maximum number of probes, so remove
            // these merges from the pool of potential merges remaining
            if (num_failed_probes->second >= current_max_num_probes) {
                size_t strand_size_1 = union_find.group_size(strand_1);
                size_t strand_size_2 = union_find.group_size(strand_2);
                
                num_possible_merges_remaining -= strand_size_1 * strand_size_2;
                
#ifdef debug_od_clusterer
                cerr << "number of probes " << num_failed_probes->second << " crossed max threshold of " << current_max_num_probes << ", reducing possible merges by " << strand_size_1 * strand_size_2 << " to " << num_possible_merges_remaining << endl;
#endif
            }
        }
        else {
            // the distance is finite, so merge the strand clusters
            
            recorded_finite_dists[node_pair] = oriented_dist;
            
            size_t strand_size_1 = union_find.group_size(strand_1);
            size_t strand_size_2 = union_find.group_size(strand_2);
            
            union_find.union_groups(node_pair.first, node_pair.second);
            
            // remove these from the pool of remaining merges
            num_possible_merges_remaining -= strand_size_1 * strand_size_2;
            
            size_t strand_retaining = union_find.find_group(node_pair.first);
            size_t strand_removing = strand_retaining == strand_1 ? strand_2 : strand_1;
            
#ifdef debug_od_clusterer
            cerr << "probe triggered group merge, reducing possible merges by " << strand_size_1 * strand_size_2 << " to " << num_possible_merges_remaining << " and retaining strand " << strand_retaining << endl;
#endif
            
            // get the ranges in the counter for failed distance probe records for both of the strands
            auto removing_iter = num_infinite_dists.lower_bound(make_pair(strand_removing, 0));
            auto removing_end = num_infinite_dists.upper_bound(make_pair(strand_removing, numeric_limits<size_t>::max()));
            auto retaining_iter = num_infinite_dists.lower_bound(make_pair(strand_retaining, 0));
            auto retaining_end = num_infinite_dists.upper_bound(make_pair(strand_retaining, numeric_limits<size_t>::max()));
            
            vector<pair<size_t, size_t>> unseen_comparisons;
            while (removing_iter != removing_end && retaining_iter != retaining_end) {
                if (removing_iter->first.second == retaining_iter->first.second) {
                    // both the removing and the retaining strand cluster have failed probes against this cluster so
                    // we need to combine the records
                    
                    // check if we've already marked some of these merges as off limits
                    bool retaining_already_blocked = retaining_iter->second >= current_max_num_probes;
                    bool removing_already_blocked = removing_iter->second >= current_max_num_probes;
                    
                    // add the counts together
                    retaining_iter->second += removing_iter->second;
                    num_infinite_dists[make_pair(retaining_iter->first.second, strand_retaining)] += removing_iter->second;
                    
                    // update the number of possible merges remaining
                    if (retaining_already_blocked && !removing_already_blocked) {
                        num_possible_merges_remaining -= (strand_retaining == strand_1 ? strand_size_2 : strand_size_1) * union_find.group_size(removing_iter->first.second);
                        
#ifdef debug_od_clusterer
                        cerr << "after merge, the total number of probes against strand " << removing_iter->first.second << " increased to " << retaining_iter->second << ", above current max of " << current_max_num_probes << ", but the retaining strand is already blocked, reducing possible merges by " << (strand_retaining == strand_1 ? strand_size_2 : strand_size_1) * union_find.group_size(removing_iter->first.second) << " to " << num_possible_merges_remaining << endl;
#endif
                    }
                    else if (removing_already_blocked && !retaining_already_blocked) {
                        num_possible_merges_remaining -= (strand_retaining == strand_1 ? strand_size_1 : strand_size_2) * union_find.group_size(removing_iter->first.second);
                        
#ifdef debug_od_clusterer
                        cerr << "after merge, the total number of probes against strand " << removing_iter->first.second << " increased to " << retaining_iter->second << ", above current max of " << current_max_num_probes << ", but the removing strand is already blocked, reducing possible merges by " << (strand_retaining == strand_1 ? strand_size_1 : strand_size_2) * union_find.group_size(removing_iter->first.second) << " to " << num_possible_merges_remaining << endl;
#endif
                    }
                    else if (!retaining_already_blocked && !removing_already_blocked && retaining_iter->second >= current_max_num_probes) {
                        num_possible_merges_remaining -= (strand_size_1 + strand_size_2) * union_find.group_size(removing_iter->first.second);
                        
#ifdef debug_od_clusterer
                        cerr << "after merge, the total number of probes against strand " << removing_iter->first.second << " increased to " << retaining_iter->second << ", above current max of " << current_max_num_probes << ", reducing possible merges by " << (strand_size_1 + strand_size_2) * union_find.group_size(removing_iter->first.second) << " to " << num_possible_merges_remaining << endl;
#endif
                        
                    }
                    removing_iter++;
                    retaining_iter++;
                }
                else if (removing_iter->first.second < retaining_iter->first.second) {
                    // the strand being removed has probes against this strand cluster, but the strand being
                    // retained does not, mark this and save it for later so that we don't invalidate the range
                    unseen_comparisons.emplace_back(removing_iter->first.second, removing_iter->second);
                    removing_iter++;
                }
                else {
                    // the strand being retained has probes against this strand cluster, but the strand being
                    // removed does not, check if we need to add the removing strand to the remaining merges
                    // counter
                    if (retaining_iter->second >= current_max_num_probes) {
                        num_possible_merges_remaining -= (strand_retaining == strand_1 ? strand_size_2 : strand_size_1) * union_find.group_size(retaining_iter->first.second);
                        
#ifdef debug_od_clusterer
                        cerr << "after merge, the total number of probes against strand " << retaining_iter->first.second << " increased to " << retaining_iter->second << ", above current max of " << current_max_num_probes << ", but the retaining strand is already blocked, reducing possible merges by " << (strand_retaining == strand_1 ? strand_size_2 : strand_size_1) * union_find.group_size(retaining_iter->first.second) << " to " << num_possible_merges_remaining << endl;
#endif
                    }
                    retaining_iter++;
                }
            }
            
            // finish off either range
            while (removing_iter != removing_end) {
                unseen_comparisons.emplace_back(removing_iter->first.second, removing_iter->second);
                removing_iter++;
            }
            while (retaining_iter != retaining_end) {
                if (retaining_iter->second >= current_max_num_probes) {
                    num_possible_merges_remaining -= (strand_retaining == strand_1 ? strand_size_2 : strand_size_1) * union_find.group_size(retaining_iter->first.second);
                    
#ifdef debug_od_clusterer
                    cerr << "after merge, the total number of probes against strand " << retaining_iter->first.second << " increased to " << retaining_iter->second << ", above current max of " << current_max_num_probes << ", but the retaining strand is already blocked, reducing possible merges by " << (strand_retaining == strand_1 ? strand_size_2 : strand_size_1) * union_find.group_size(retaining_iter->first.second) << " to " << num_possible_merges_remaining << endl;
#endif
                }
                retaining_iter++;
            }
            
            
            // add the probes between the removing strands and clusters that had never been compared to the retaining strand
            for (const pair<size_t, size_t>& unseen_comparison : unseen_comparisons) {
                num_infinite_dists[make_pair(unseen_comparison.first, strand_retaining)] = unseen_comparison.second;
                num_infinite_dists[make_pair(strand_retaining, unseen_comparison.first)] = unseen_comparison.second;
                
                if (unseen_comparison.second >= current_max_num_probes) {
                    num_possible_merges_remaining -= (strand_retaining == strand_1 ? strand_size_1 : strand_size_2) * union_find.group_size(unseen_comparison.first);
                    
#ifdef debug_od_clusterer
                    cerr << "after merge, the total number of probes against strand " << unseen_comparison.first << " increased to " << unseen_comparison.second << ", above current max of " << current_max_num_probes << ", but the removing strand is already blocked, reducing possible merges by " << (strand_retaining == strand_1 ? strand_size_2 : strand_size_1) * union_find.group_size(unseen_comparison.first) << " to " << num_possible_merges_remaining << endl;
#endif
                }
            }
            
            // find the range containing the records with the removing strand again (it may have changed since we
            // altered the map)
            removing_iter = num_infinite_dists.lower_bound(make_pair(strand_removing, 0));
            removing_end = num_infinite_dists.upper_bound(make_pair(strand_removing, numeric_limits<size_t>::max()));
            if (removing_iter != removing_end) {
                // move the end so that it is an inclusive range
                removing_end--;
                
                // erase the range
                if (removing_iter == removing_end) {
                    if (removing_iter->first.first != removing_iter->first.second) {
                        num_infinite_dists.erase(make_pair(removing_iter->first.second, removing_iter->first.first));
                    }
                    num_infinite_dists.erase(removing_iter);
                }
                else {
                    // erase the previous position on each iteration so that we don't invalidate the iterator before
                    // we use it to move to the next position
                    auto removing_iter_prev = removing_iter;
                    removing_iter++;
                    while (removing_iter != removing_end) {
                        if (removing_iter_prev->first.first != removing_iter_prev->first.second) {
                            num_infinite_dists.erase(make_pair(removing_iter_prev->first.second, removing_iter_prev->first.first));
                        }
                        num_infinite_dists.erase(removing_iter_prev);
                        removing_iter_prev = removing_iter;
                        removing_iter++;
                    }
                    if (removing_iter_prev->first.first != removing_iter_prev->first.second) {
                        num_infinite_dists.erase(make_pair(removing_iter_prev->first.second, removing_iter_prev->first.first));
                    }
                    num_infinite_dists.erase(removing_iter_prev);
                    if (removing_iter->first.first != removing_iter->first.second) {
                        num_infinite_dists.erase(make_pair(removing_iter->first.second, removing_iter->first.first));
                    }
                    num_infinite_dists.erase(removing_iter);
                }
            }
        }
    }
    
    return recorded_finite_dists;
}

vector<unordered_map<size_t, int64_t>> OrientedDistanceClusterer::flatten_distance_tree(
                                                                                        size_t num_items,
                                                                                        const unordered_map<pair<size_t, size_t>, int64_t>& recorded_finite_dists) {
    
#ifdef debug_od_clusterer
    cerr << "constructing strand distance tree" << endl;
#endif
    
    // build the graph of relative distances in adjacency list representation
    // by construction each strand cluster will be an undirected, unrooted tree
    vector<vector<size_t>> strand_distance_tree(num_items);
    for (const auto& dist_record : recorded_finite_dists) {
        strand_distance_tree[dist_record.first.first].push_back(dist_record.first.second);
        strand_distance_tree[dist_record.first.second].push_back(dist_record.first.first);
    }
    
    // now approximate the relative positions along the strand by traversing each tree and
    // treating the distances we estimated as transitive
    vector<unordered_map<size_t, int64_t>> strand_relative_position;
    vector<bool> processed(num_items, false);
    for (size_t i = 0; i < num_items; i++) {
        if (processed[i]) {
            continue;
        }
        
#ifdef debug_od_clusterer
        cerr << "beginning a distance tree traversal at MEM " << i << endl;
#endif
        strand_relative_position.emplace_back();
        unordered_map<size_t, int64_t>& relative_pos = strand_relative_position.back();
        
        // arbitrarily make this node the 0 point
        relative_pos[i] = 0;
        processed[i] = true;
        
        // traverse the strand's tree with DFS
        list<size_t> queue{i};
        while (!queue.empty()) {
            size_t curr = queue.back();
            queue.pop_back();
            
            int64_t curr_pos = relative_pos[curr];
            
            for (size_t next : strand_distance_tree[curr]) {
                if (processed[next]) {
                    continue;
                }
                
                // invert the sign of the distance if we originally measured it in the other order
                int64_t dist = recorded_finite_dists.count(make_pair(curr, next)) ?
                recorded_finite_dists.at(make_pair(curr, next)) :
                -recorded_finite_dists.at(make_pair(next, curr));
                
                // find the position relative to the previous node we just traversed
                relative_pos[next] = curr_pos + dist;
                processed[next] = true;
                
                queue.push_back(next);
            }
        }
    }
    
    return strand_relative_position;
}

vector<pair<size_t, size_t>> OrientedDistanceClusterer::compute_tail_mem_coverage(const Alignment& alignment,
                                                                                  const vector<MaximalExactMatch>& mems) {
    
    // include an index for the past-the-last position on the read
    vector<pair<size_t, size_t>> mem_tail_coverage(alignment.sequence().size() + 1);
    
    if (mems.empty()) {
        return mem_tail_coverage;
    }
    
    // convert the MEMs to the read interval they cover
    vector<pair<int64_t, int64_t>> mem_intervals;
    mem_intervals.reserve(mems.size());
    for (int64_t i = 0; i < mems.size(); i++) {
        if (!mems[i].nodes.empty()) {
            mem_intervals.emplace_back(mems[i].begin - alignment.sequence().begin(),
                                       mems[i].end - alignment.sequence().begin());
        }
    }
    
    // ensure that the intervals are sorted lexicographically
    if (!std::is_sorted(mem_intervals.begin(), mem_intervals.end())) {
        std::sort(mem_intervals.begin(), mem_intervals.end());
    }
    
    // find number of SMEM beginnings strictly to the left of each position
    
    int64_t last_mem_idx = mem_intervals.size() - 1;
    int64_t mem_idx = 0;
    size_t smem_count = 0;
    
    // iterate through any sub-MEMs contained in the SMEM that share its start position
    int64_t curr_mem_begin = mem_intervals[mem_idx].first;
    int64_t curr_mem_end = mem_intervals[mem_idx].second;
    while (mem_idx < last_mem_idx ? mem_intervals[mem_idx + 1].first == curr_mem_begin : false) {
        mem_idx++;
    }
    for (int64_t i = 0; i < mem_tail_coverage.size(); i++) {
        
        mem_tail_coverage[i].first = smem_count;
        
        // are we encountering the start of another SMEM
        if (mem_idx < mem_intervals.size() ? i == mem_intervals[mem_idx].first : false) {
            smem_count++;
            // iterate to the next MEM that contains some new sequence
            curr_mem_end = mem_intervals[mem_idx].second;
            mem_idx++;
            while (mem_idx < mems.size() ? mem_intervals[mem_idx].second <= curr_mem_end : false) {
                mem_idx++;
            }
            // iterate through any sub-MEMs contained in the SMEM that share its start position
            curr_mem_begin = mem_intervals[mem_idx].first;
            while (mem_idx < last_mem_idx ? mem_intervals[mem_idx + 1].first == curr_mem_begin : false) {
                mem_idx++;
            }
        }
    }
    
    // now use insertion sort to switch the lexicographic ordering
    for (int64_t i = 1; i < mem_intervals.size(); i++) {
        int64_t j = i;
        while (mem_intervals[j].second < mem_intervals[j - 1].second ||
               (mem_intervals[j].second == mem_intervals[j - 1].second && mem_intervals[j].first < mem_intervals[j - 1].first)) {
            std::swap(mem_intervals[j], mem_intervals[j - 1]);
            j--;
            if (j == 0) {
                break;
            }
        }
    }
    
#ifdef debug_od_clusterer
    cerr << "reversed lexicographic ordering of intervals" << endl;
    for (auto interval : mem_intervals) {
        cerr << "\t" << interval.first << " " << interval.second << endl;
    }
#endif
    
    // find number of SMEM ends strictly to the right of each position
    
    mem_idx = last_mem_idx;
    smem_count = 0;
    
    // iterate through any sub-MEMs contained in the SMEM that share its end position
    curr_mem_begin = mem_intervals[mem_idx].first;
    curr_mem_end = mem_intervals[mem_idx].second;
    while (mem_idx > 0 ? mem_intervals[mem_idx - 1].second == curr_mem_end : false) {
        mem_idx--;
    }
    
    for (int64_t i = mem_tail_coverage.size() - 1; i >= 0; i--) {
        
        mem_tail_coverage[i].second = smem_count;
        
        if (mem_idx >= 0 ? i == mem_intervals[mem_idx].second : false) {
            smem_count++;
            // iterate to the next MEM that contains some new sequence
            curr_mem_begin = mem_intervals[mem_idx].first;
            mem_idx--;
            while (mem_idx >= 0 ? mem_intervals[mem_idx].first >= curr_mem_begin : false) {
                mem_idx--;
            }
            // iterate through any sub-MEMs contained in the SMEM that share its end position
            curr_mem_end = mem_intervals[mem_idx].second;
            while (mem_idx > 0 ? mem_intervals[mem_idx - 1].second == curr_mem_end : false) {
                mem_idx--;
            }
        }
    }
    
#ifdef debug_od_clusterer
    cerr << "computed left MEM coverage" << endl;
    for (auto pos : mem_tail_coverage) {
        cerr << pos.first << " ";
    }
    cerr << endl;
    cerr << "computed right MEM coverage" << endl;
    for (auto pos : mem_tail_coverage) {
        cerr << pos.second << " ";
    }
    cerr << endl;
#endif
    
    return mem_tail_coverage;
}

void OrientedDistanceClusterer::topological_order(vector<size_t>& order_out) {
    
    // initialize return value
    order_out.clear();
    order_out.resize(nodes.size());
    size_t order_idx = nodes.size() - 1;
    
    // initialize iteration structures
    vector<bool> enqueued(nodes.size(), false);
    vector<size_t> edge_index(nodes.size(), 0);
    vector<size_t> stack;
    
    // iterate through starting nodes
    for (size_t init_node_idx = 0; init_node_idx < nodes.size(); init_node_idx++) {
        if (enqueued[init_node_idx]) {
            continue;
        }
        // navigate through graph with DFS
        stack.push_back(init_node_idx);
        enqueued[init_node_idx] = true;
        while (!stack.empty()) {
            size_t node_idx = stack.back();
            size_t& edge_idx = edge_index[node_idx];
            if (edge_idx < nodes[node_idx].edges_from.size()) {
                size_t target_idx = nodes[node_idx].edges_from[edge_idx].to_idx;
                if (enqueued[target_idx]) {
                    edge_index[node_idx]++;
                }
                else {
                    stack.push_back(target_idx);
                    enqueued[target_idx] = true;
                }
            }
            else {
                // add to topological order in reverse finishing order
                stack.pop_back();
                order_out[order_idx] = node_idx;
                order_idx--;
            }
        }
    }
}

void OrientedDistanceClusterer::identify_sources_and_sinks(vector<size_t>& sources_out,
                                                           vector<size_t>& sinks_out) {
    
    sources_out.clear();
    sinks_out.clear();
    
    vector<bool> is_source(nodes.size(), true);
    
    for (size_t i = 0; i < nodes.size(); i++) {
        if (nodes[i].edges_from.empty()) {
            sinks_out.push_back(i);
        }
        
        for (ODEdge& edge : nodes[i].edges_from) {
            is_source[edge.to_idx] = false;
        }
    }
    
    for (size_t i = 0; i < nodes.size(); i++) {
        if (is_source[i]) {
            sources_out.push_back(i);
        }
    }
}

void OrientedDistanceClusterer::connected_components(vector<vector<size_t>>& components_out) {
    
    components_out.clear();
    vector<bool> enqueued(nodes.size());
    
    // check each node in turn to find new components
    for (size_t dfs_start_idx = 0; dfs_start_idx < nodes.size(); dfs_start_idx++) {
        if (enqueued[dfs_start_idx]) {
            // we've already found this node from some component
            continue;
        }
        
        // this node belongs to a component we haven't found yet, use DFS to find the rest
        vector<size_t> stack {dfs_start_idx};
        enqueued[dfs_start_idx] = true;
        components_out.emplace_back(1, dfs_start_idx);
        
        while (!stack.empty()) {
            
            ODNode& node = nodes[stack.back()];
            stack.pop_back();
            
            // search in both forward and backward directions
            
            for (ODEdge& edge : node.edges_from) {
                
                if (!enqueued[edge.to_idx]) {
                    stack.push_back(edge.to_idx);
                    enqueued[edge.to_idx] = true;
                    components_out.back().push_back(edge.to_idx);
                }
            }
            
            for (ODEdge& edge : node.edges_to) {
                
                if (!enqueued[edge.to_idx]) {
                    stack.push_back(edge.to_idx);
                    enqueued[edge.to_idx] = true;
                    components_out.back().push_back(edge.to_idx);
                }
            }
        }
    }
}

void OrientedDistanceClusterer::perform_dp() {
    
    for (ODNode& node : nodes) {
        // as in local alignment, minimum score is the score of node itself
        node.dp_score = node.score;
    }
    
#ifdef debug_od_clusterer
    cerr << "computing topological order for clustering DP" << endl;
#endif
    
    vector<size_t> order;
    topological_order(order);
    
    for (size_t i : order) {
        ODNode& node = nodes[i];
#ifdef debug_od_clusterer
        cerr << "at node " << i << " with DP score " << node.dp_score << " and node score " << node.score << endl;
#endif
        // for each edge out of this node
        for (ODEdge& edge : node.edges_from) {
            
            // check if the path through the node out of this edge increase score of target node
            ODNode& target_node = nodes[edge.to_idx];
            int32_t extend_score = node.dp_score + edge.weight + target_node.score;
            if (extend_score > target_node.dp_score) {
#ifdef debug_od_clusterer
                cerr << "extending DP to node " << edge.to_idx << " with score " << extend_score << endl;
#endif
                target_node.dp_score = extend_score;
            }
        }
    }
}

vector<OrientedDistanceClusterer::cluster_t> OrientedDistanceClusterer::clusters(int32_t max_qual_score,
                                                                                 int32_t log_likelihood_approx_factor) {
    
    vector<vector<pair<const MaximalExactMatch*, pos_t>>> to_return;
    if (nodes.size() == 0) {
        // this should only happen if we have filtered out all MEMs, so there are none to cluster
        return to_return;
    }
    
#ifdef debug_od_clusterer
    cerr << "performing approximate DP across MEMs" << endl;
#endif
    perform_dp();
    
#ifdef debug_od_clusterer
    cerr << "finding top tracebacks within connected components" << endl;
#endif
    // find the weakly connected components, which should correspond to mappings
    vector<vector<size_t>> components;
    connected_components(components);
    
    // find the node with the highest DP score in each connected component
    // each record is a pair of (score lower bound, node index)
    vector<pair<int32_t, size_t>> component_traceback_ends(components.size(),
                                                           pair<int32_t, size_t>(numeric_limits<int32_t>::min(), 0));
    for (size_t i = 0; i < components.size(); i++) {
        vector<size_t>& component = components[i];
        pair<int32_t, size_t>& traceback_end = component_traceback_ends[i];
        for (size_t j = 0; j < component.size(); j++) {
            int32_t dp_score = nodes[component[j]].dp_score;
            if (dp_score > traceback_end.first) {
                traceback_end.first = dp_score;
                traceback_end.second = component[j];
            }
        }
    }
    //#pragma omp atomic
    //    CLUSTER_TOTAL += component_traceback_ends.size();
    
    std::make_heap(component_traceback_ends.begin(), component_traceback_ends.end());
    
    // estimate the minimum score a cluster must obtain to even affect the mapping quality
    // TODO: this approximation could break down sometimes, need to look into it
    int32_t top_score = component_traceback_ends.front().first;
    const BaseAligner* base_aligner = aligner ? (BaseAligner*) aligner : (BaseAligner*) qual_adj_aligner;
    int32_t suboptimal_score_cutoff = top_score - log_likelihood_approx_factor * base_aligner->mapping_quality_score_diff(max_qual_score);
    
    while (!component_traceback_ends.empty()) {
        // get the next highest scoring traceback end
        auto traceback_end = component_traceback_ends.front();
        std::pop_heap(component_traceback_ends.begin(), component_traceback_ends.end());
        component_traceback_ends.pop_back();
        
        // get the index of the node
        size_t trace_idx = traceback_end.second;
        
#ifdef debug_od_clusterer
        cerr << "checking traceback of component starting at " << traceback_end.second << endl;
#endif
        // if this cluster does not look like it even affect the mapping quality of the top scoring
        // cluster, don't bother forming it
        if (traceback_end.first < suboptimal_score_cutoff) {
#ifdef debug_od_clusterer
            cerr << "skipping rest of components on account of low score of " << traceback_end.first << " compared to max score " << top_score << " and cutoff " << suboptimal_score_cutoff << endl;
#endif
            
            //#pragma omp atomic
            //            PRUNE_COUNTER += component_traceback_ends.size() + 1;
            break;
        }
        
        // traceback until hitting a node that has its own score (indicates beginning of a local alignment)
        vector<size_t> trace{trace_idx};
        while (nodes[trace_idx].dp_score > nodes[trace_idx].score) {
            int32_t target_source_score = nodes[trace_idx].dp_score - nodes[trace_idx].score;
            for (ODEdge& edge : nodes[trace_idx].edges_to) {
                if (nodes[edge.to_idx].dp_score + edge.weight == target_source_score) {
                    trace_idx = edge.to_idx;
                    trace.push_back(trace_idx);
                    break;
                }
            }
        }
        
        // make a cluster
        to_return.emplace_back();
        auto& cluster = to_return.back();
        for (auto iter = trace.rbegin(); iter != trace.rend(); iter++) {
            ODNode& node = nodes[*iter];
            cluster.emplace_back(node.mem, node.start_pos);
        }
    }
    
    return std::move(to_return);
}

vector<pair<size_t, size_t>> OrientedDistanceClusterer::pair_clusters(const vector<cluster_t*>& left_clusters,
                                                                      const vector<cluster_t*>& right_clusters,
                                                                      xg::XG* xgindex,
                                                                      int64_t min_inter_cluster_distance,
                                                                      int64_t max_inter_cluster_distance) {
    
    // We will fill this in with all sufficiently close pairs of clusters from different reads.
    vector<pair<size_t, size_t>> to_return;
    
    // We think of the clusters as a single linear ordering, with our clusters coming first.
    size_t total_clusters = left_clusters.size() + right_clusters.size();
    
    // Compute distance trees for sets of clusters that are distance-able on consistent strands.
    unordered_map<pair<size_t, size_t>, int64_t> distance_tree = get_on_strand_distance_tree(total_clusters, xgindex,
<<<<<<< HEAD
                                                                                             [&](size_t cluster_num) {
                                                                                                 // Get the position that stands in for each cluster. Should reverse the strand for clusters from the other clusterer.
                                                                                                 // Assumes the clusters are nonempty.
                                                                                                 if (cluster_num < left_clusters.size()) {
                                                                                                     // Grab the pos_t for the first thing in the cluster.
                                                                                                     return left_clusters[cluster_num]->front().second;
                                                                                                 } else {
                                                                                                     // Grab the pos_t for this cluster from the other clusterer.
                                                                                                     return right_clusters[cluster_num - left_clusters.size()]->back().second;
                                                                                                 }
                                                                                             });
=======
         [&](size_t cluster_num) {
             // Get the position that stands in for each cluster. Should reverse the strand for clusters from the other clusterer.
             // Assumes the clusters are nonempty.
             if (cluster_num < left_clusters.size()) {
                 // Grab the pos_t for the first thing in the cluster.
                 return left_clusters[cluster_num]->front().second;
             } else {
                 // Grab the pos_t for this cluster from the other clusterer.
                 return right_clusters[cluster_num - left_clusters.size()]->back().second;
             }
         });
>>>>>>> 58d6c1de
    
    // Flatten the distance tree to a set of linear spaces, one per tree.
    vector<unordered_map<size_t, int64_t>> linear_spaces = flatten_distance_tree(total_clusters, distance_tree);
    
    for (const unordered_map<size_t, int64_t>& linear_space : linear_spaces) {
        // For each linear space
        
        // The linear space may run forward or reverse relative to our read.
        
        // This will hold pairs of relative position and cluster number
        vector<pair<int64_t, size_t>> sorted_pos;
        for (auto& cluster_and_pos : linear_space) {
            // Flip each pair around and put it in the list to sort.
            sorted_pos.emplace_back(cluster_and_pos.second, cluster_and_pos.first);
        }
        // Sort the list ascending by the first item (relative position)
        std::sort(sorted_pos.begin(), sorted_pos.end());
        
        // Now scan for opposing pairs within the distance limit.
        // TODO: this is going to be O(n^2) in the number of clusters in range.
        
        // Keep a cursor to the start of the window and the end of the window.
        // When adding each new thing to the window, eject anything too far
        // behind it, then compare it to everything that is left.
        size_t window_start = 0;
        size_t window_last = 0;
        
        for (size_t i = 0; i < sorted_pos.size(); i++) {
            // we're looking for left to right connections, so don't start from the right
            if (sorted_pos[i].second >= left_clusters.size()) {
                continue;
            }
            
            // the interval of linearized coordinates we want to form pairs to
            int64_t coord_interval_start = sorted_pos[i].first + min_inter_cluster_distance;
            int64_t coord_interval_end = sorted_pos[i].first + max_inter_cluster_distance;
            
            // move the window bounds forward until it's inside the coordinate interval
            while (window_start < sorted_pos.size() ? sorted_pos[window_start].first < coord_interval_start : false) {
                window_start++;
            }
            while (window_last + 1 < sorted_pos.size() ? sorted_pos[window_last + 1].first < coord_interval_end : false) {
                window_last++;
            }
            
            // add each pair of clusters that's from the two read ends to the return value
            for (size_t j = window_start; j <= window_last; j++) {
                if (sorted_pos[j].second >= left_clusters.size()) {
                    to_return.emplace_back(sorted_pos[i].second, sorted_pos[j].second - left_clusters.size());
                }
            }
        }
    }
    
    return to_return;
}

Graph cluster_subgraph(const xg::XG& xg, const Alignment& aln, const vector<vg::MaximalExactMatch>& mems, double expansion) {
    assert(mems.size());
    auto& start_mem = mems.front();
    auto start_pos = make_pos_t(start_mem.nodes.front());
    auto rev_start_pos = reverse(start_pos, xg.node_length(id(start_pos)));
    // Even if the MEM is right up against the start of the read, it may not be
    // part of the best alignment. Make sure to have some padding.
    // TODO: how much padding?
    Graph graph;
    int padding = 1;
    int get_before = padding + (int)(expansion * (int)(start_mem.begin - aln.sequence().begin()));
    if (get_before) {
        graph.MergeFrom(xg.graph_context_id(rev_start_pos, get_before));
    }
    for (int i = 0; i < mems.size(); ++i) {
        auto& mem = mems[i];
        auto pos = make_pos_t(mem.nodes.front());
        int get_after = padding + (i+1 == mems.size() ?
                                   expansion * (int)(aln.sequence().end() - mem.begin)
                                   : expansion * max(mem.length(), (int)(mems[i+1].end - mem.begin)));
        graph.MergeFrom(xg.graph_context_id(pos, get_after));
    }
    sort_by_id_dedup_and_clean(graph);
    return graph;
}

}










<|MERGE_RESOLUTION|>--- conflicted
+++ resolved
@@ -377,14 +377,9 @@
                                                      const vector<MaximalExactMatch>& mems,
                                                      const QualAdjAligner& aligner,
                                                      xg::XG* xgindex,
-<<<<<<< HEAD
                                                      size_t max_expected_dist_approx_error,
                                                      size_t min_mem_length) :
 OrientedDistanceClusterer(alignment, mems, nullptr, &aligner, xgindex, max_expected_dist_approx_error, min_mem_length) {
-=======
-                                                     size_t max_expected_dist_approx_error) :
-OrientedDistanceClusterer(alignment, mems, nullptr, &aligner, xgindex, max_expected_dist_approx_error) {
->>>>>>> 58d6c1de
     // nothing else to do
 }
 
@@ -392,14 +387,9 @@
                                                      const vector<MaximalExactMatch>& mems,
                                                      const Aligner& aligner,
                                                      xg::XG* xgindex,
-<<<<<<< HEAD
                                                      size_t max_expected_dist_approx_error,
                                                      size_t min_mem_length) :
 OrientedDistanceClusterer(alignment, mems, &aligner, nullptr, xgindex, max_expected_dist_approx_error, min_mem_length) {
-=======
-                                                     size_t max_expected_dist_approx_error) :
-OrientedDistanceClusterer(alignment, mems, &aligner, nullptr, xgindex, max_expected_dist_approx_error) {
->>>>>>> 58d6c1de
     // nothing else to do
 }
 
@@ -408,12 +398,8 @@
                                                      const Aligner* aligner,
                                                      const QualAdjAligner* qual_adj_aligner,
                                                      xg::XG* xgindex,
-<<<<<<< HEAD
                                                      size_t max_expected_dist_approx_error,
                                                      size_t min_mem_length) : aligner(aligner), qual_adj_aligner(qual_adj_aligner) {
-=======
-                                                     size_t max_expected_dist_approx_error) : aligner(aligner), qual_adj_aligner(qual_adj_aligner) {
->>>>>>> 58d6c1de
     
     // there generally will be at least as many nodes as MEMs, so we can speed up the reallocation
     nodes.reserve(mems.size());
@@ -1328,7 +1314,6 @@
     
     // Compute distance trees for sets of clusters that are distance-able on consistent strands.
     unordered_map<pair<size_t, size_t>, int64_t> distance_tree = get_on_strand_distance_tree(total_clusters, xgindex,
-<<<<<<< HEAD
                                                                                              [&](size_t cluster_num) {
                                                                                                  // Get the position that stands in for each cluster. Should reverse the strand for clusters from the other clusterer.
                                                                                                  // Assumes the clusters are nonempty.
@@ -1340,19 +1325,6 @@
                                                                                                      return right_clusters[cluster_num - left_clusters.size()]->back().second;
                                                                                                  }
                                                                                              });
-=======
-         [&](size_t cluster_num) {
-             // Get the position that stands in for each cluster. Should reverse the strand for clusters from the other clusterer.
-             // Assumes the clusters are nonempty.
-             if (cluster_num < left_clusters.size()) {
-                 // Grab the pos_t for the first thing in the cluster.
-                 return left_clusters[cluster_num]->front().second;
-             } else {
-                 // Grab the pos_t for this cluster from the other clusterer.
-                 return right_clusters[cluster_num - left_clusters.size()]->back().second;
-             }
-         });
->>>>>>> 58d6c1de
     
     // Flatten the distance tree to a set of linear spaces, one per tree.
     vector<unordered_map<size_t, int64_t>> linear_spaces = flatten_distance_tree(total_clusters, distance_tree);
