--- conflicted
+++ resolved
@@ -20,9 +20,6 @@
 using namespace vg::io;
 
 void register_loader_saver_hash_graph() {
-<<<<<<< HEAD
-  Registry::register_bare_loader_saver<bdsg::HashGraph, MutablePathDeletableHandleGraph, MutablePathMutableHandleGraph, MutableHandleGraph, PathHandleGraph, HandleGraph>("HashGraph", [](istream& input) -> void* {
-=======
 
     // Convert the HashGraph SerializableHandleGraph magic number to a string
     bdsg::HashGraph empty;
@@ -32,7 +29,6 @@
     string new_magic((char*)&new_magic_number, 4);
 
     Registry::register_bare_loader_saver_with_magic<bdsg::HashGraph, MutablePathDeletableHandleGraph, MutablePathMutableHandleGraph, MutableHandleGraph, PathHandleGraph, HandleGraph>("HashGraph", new_magic, [](istream& input) -> void* {
->>>>>>> 258d40c1
         // Allocate a HashGraph
         bdsg::HashGraph* hash_graph = new bdsg::HashGraph();
         
