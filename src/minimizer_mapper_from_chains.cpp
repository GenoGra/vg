--- conflicted
+++ resolved
@@ -939,265 +939,9 @@
     for (auto& seed : seeds) {
         seen_seeds.emplace(minimizers[seed.source].forward_offset(), seed.pos);
     }
-    
-<<<<<<< HEAD
-    // Connections don't appear in the funnel so we track them ourselves.
-    size_t fragment_connection_explored_count = 0;
-    
-    process_until_threshold_a(fragment_connections.size(), (std::function<double(size_t)>) [&](size_t i) -> double {
-        // Best pairs to connect are those with the highest average coverage
-        if (fragment_connections[i].first == std::numeric_limits<size_t>::max()) {
-            return fragments[fragment_connections[i].second].coverage;
-        } else if (fragment_connections[i].second == std::numeric_limits<size_t>::max()) {
-            return fragments[fragment_connections[i].first].coverage;
-        } else {
-            return (fragments[fragment_connections[i].first].coverage + fragments[fragment_connections[i].second].coverage) / 2;
-        }
-    },
-    fragment_connection_coverage_threshold,
-    min_fragment_connections,
-    max_fragment_connections,
-    rng,
-    [&](size_t connection_num) -> bool {
-        // This connection is good enough
-        
-        // TODO: Add provenance tracking/stage for connections?
-    
-        // Reseed between each pair of fragments and dump into seeds
-        auto& connected = fragment_connections[connection_num];
-        
-        // Where should we start in the read
-        size_t left_read;
-        // And in the graph
-        pos_t left_pos;
-        if (connected.first == std::numeric_limits<size_t>::max()) {
-            // Nothing is on the left side of this connection
-            left_read = 0;
-            left_pos = empty_pos_t();
-        } else {
-            // Get the information from the fragment on the left side of this connection.
-            left_read = fragment_read_ranges[connected.first].second;
-            // Make sure graph position points forward along the read.
-            left_pos = forward_pos(seeds.at(fragment_bounding_seeds[connected.first].second), minimizers, this->gbwt_graph);
-        }
-        
-        // Where should we end in the read
-        size_t right_read;
-        // And in the graph
-        pos_t right_pos;
-        if (connected.second == std::numeric_limits<size_t>::max()) {
-            // Nothing is on the right side of this connection
-            right_read = aln.sequence().size();
-            right_pos = empty_pos_t();
-        } else {
-            // Get the information from the fragment on the right side of this connection.
-            right_read = fragment_read_ranges[connected.second].first;
-            // Make sure graph position points forward along the read.
-            right_pos = forward_pos(seeds.at(fragment_bounding_seeds[connected.second].first), minimizers, this->gbwt_graph);
-        }
-        
-        if (show_work) {
-            if (connected.first == std::numeric_limits<size_t>::max()) {
-                #pragma omp critical (cerr)
-                {
-                    std::cerr << log_name() << "Reseeding before fragment " << connected.second << " at {R:" << right_read << "-" << fragment_read_ranges[connected.second].second << " = G:" << right_pos
-                        << "}" << std::endl;
-                }
-            } else if (connected.second == std::numeric_limits<size_t>::max()) {
-                #pragma omp critical (cerr)
-                {
-                    std::cerr << log_name() << "Reseeding after fragment " << connected.first << " at {R:" << fragment_read_ranges[connected.first].first << "-" << left_read << " = G:" << left_pos
-                        << "}" << std::endl;
-                }
-            } else {
-                #pragma omp critical (cerr)
-                {
-                    std::cerr << log_name() << "Reseeding between fragments " << connected.first << " at {R:" << fragment_read_ranges[connected.first].first << "-" << left_read << " = G:" << left_pos
-                        << "} and " << connected.second << " at {R:" << right_read << "-" << fragment_read_ranges[connected.second].second << " = G:" << right_pos
-                        << "}" << std::endl;
-                }
-            }
-                    
-            // Dump the minimizers in the region
-            this->dump_debug_minimizers(minimizers, aln.sequence(), nullptr, left_read, right_read - left_read);
-        }
-        
-        // Do the reseed
-        std::vector<Seed> new_seeds = reseed_between(left_read, right_read, left_pos, right_pos, this->gbwt_graph, minimizers, find_minimizer_hit_positions);
-        
-        // Concatenate and deduplicate with existing seeds
-        size_t seeds_before = seeds.size();
-        seeds.reserve(seeds_before + new_seeds.size());
-        for (auto& seed : new_seeds) {
-            // Check if we have seen it before
-            std::pair<size_t, pos_t> key {minimizers[seed.source].forward_offset(), seed.pos};
-            auto found = seen_seeds.find(key);
-            if (found == seen_seeds.end()) {
-                // Keep this new seed
-                seeds.emplace_back(std::move(seed));
-                seen_seeds.emplace_hint(found, std::move(key));
-                
-                if (this->track_provenance) {
-                    funnel.introduce();
-                    // Tell the funnel we came from these fragments together
-                    if (connected.first != std::numeric_limits<size_t>::max()) {
-                        funnel.also_relevant(1, connected.first);
-                    }
-                    if (connected.second != std::numeric_limits<size_t>::max()) {
-                        funnel.also_relevant(1, connected.second);
-                    }
-                    // TODO: Tie these back to the minimizers, several stages ago.
-                }
-            }
-        }
-        
-        if (show_work) {
-            #pragma omp critical (cerr)
-            {
-                std::cerr << log_name() << "Found " << new_seeds.size() << " seeds, of which " << (seeds.size() - seeds_before) << " are new" << std::endl;
-                std::vector<size_t> new_seeds;
-                for (size_t i = seeds_before; i < seeds.size(); i++) {
-                    new_seeds.push_back(i);
-                } 
-                this->dump_debug_seeds(minimizers, seeds, new_seeds);
-            }
-        }
-        
-        fragment_connection_explored_count++;
-        
-        return true;
-    }, [&](size_t connection_num) -> void {
-        // There are too many sufficiently good connections
-        // TODO: Add provenance tracking
-    }, [&](size_t connection_num) -> void {
-        // This connection is not sufficiently good.
-        // TODO: Add provenance tracking
-    });
-    
-    if (this->track_provenance) {
-        // Make items in the funnel for all the new seeds, basically as one-seed fragments.
-        if (this->track_correctness) {
-            // Tag newly introduced seed items with correctness 
-            funnel.substage("correct");
-        } else {
-            // We're just tagging them with read positions
-            funnel.substage("placed");
-        }
-        this->tag_seeds(aln, seeds.cbegin() + old_seed_count, seeds.cend(), minimizers, fragments.size(), funnel);
-    }
-    
-    // Make the main clusters that include the recovered seeds
-    if (track_provenance) {
-        funnel.stage("cluster");
-    }
-    
-    std::vector<Cluster> clusters = zip_clusterer.cluster_seeds(seeds, chaining_cluster_distance);
-    
-    // Determine the scores and read coverages for each cluster.
-    // Also find the best and second-best cluster scores.
-    if (this->track_provenance) {
-        funnel.substage("score");
-    }
-    double best_cluster_score = 0.0, second_best_cluster_score = 0.0;
-    for (size_t i = 0; i < clusters.size(); i++) {
-        Cluster& cluster = clusters[i];
-        
-        if (this->track_provenance) {
-            // Say we're making it
-            funnel.producing_output(i);
-        }
-        // Since buckets/chains don't straightforwardly merge into clusters we need to completely re-score.
-        this->score_cluster(cluster, i, minimizers, seeds, aln.sequence().size());
-        // Tell the funnel about where the cluster came from.
-        if (this->track_provenance) {
-            // Record the cluster in the funnel.
-            funnel.introduce();
-            funnel.score(funnel.latest(), cluster.score);
-            
-            // TODO: add source links
-
-            // Say we made it.
-            funnel.produced_output();
-        }
-        if (cluster.score > best_cluster_score) {
-            second_best_cluster_score = best_cluster_score;
-            best_cluster_score = cluster.score;
-        } else if (cluster.score > second_best_cluster_score) {
-            second_best_cluster_score = cluster.score;
-        }
-    }
-    
-    // Throw out some scratch
-    seed_to_fragment.clear();
-    seen_seeds.clear();
-
-    if (show_work) {
-        #pragma omp critical (cerr)
-        {
-            cerr << log_name() << "Found " << clusters.size() << " clusters" << endl;
-        }
-    }
-    
-    // We will set a score cutoff based on the best, but move it down to the
-    // second best if it does not include the second best and the second best
-    // is within pad_cluster_score_threshold of where the cutoff would
-    // otherwise be. This ensures that we won't throw away all but one cluster
-    // based on score alone, unless it is really bad.
-    double cluster_score_cutoff = best_cluster_score - cluster_score_threshold;
-    if (cluster_score_cutoff - pad_cluster_score_threshold < second_best_cluster_score) {
-        cluster_score_cutoff = std::min(cluster_score_cutoff, second_best_cluster_score);
-    }
-
-    if (track_provenance) {
-        // Now we go from clusters to chains
-        funnel.stage("chain");
-    }
-    
-    chain_config_t chain_cfg;
-    
-    chain_cfg.max_lookback_bases = this->max_lookback_bases;
-    chain_cfg.min_lookback_items = this->min_lookback_items;
-    chain_cfg.lookback_item_hard_cap = this->lookback_item_hard_cap;
-    chain_cfg.initial_lookback_threshold = this->initial_lookback_threshold;
-    chain_cfg.lookback_scale_factor = this->lookback_scale_factor;
-    chain_cfg.min_good_transition_score_per_base = this->min_good_transition_score_per_base;
-    
-    chain_cfg.item_bonus = this->item_bonus;
-    chain_cfg.max_indel_bases = this->max_indel_bases;
-    
-    chain_cfg.cluster_score_cutoff = cluster_score_cutoff;
-    chain_cfg.cluster_score_cutoff_enabled = (cluster_score_threshold != 0);
-    chain_cfg.cluster_coverage_threshold = this->cluster_coverage_threshold;
-    chain_cfg.min_clusters_to_chain = this->min_clusters_to_chain;
-    chain_cfg.max_clusters_to_chain = this->max_clusters_to_chain;
-    
-    chain_cfg.max_chains_per_cluster = 1;
-    
-    auto chain_results = this->chain_clusters(aln, minimizers, seeds, clusters, chain_cfg, old_seed_count, fragments.size(), funnel, 5, 2, rng);
-    // Throw out all but the best chain. There should be one chain per cluster, like we asked.
-    vector<pair<int, vector<size_t>>> cluster_chains;
-    cluster_chains.reserve(chain_results.cluster_chains.size());
-    for (auto& all_chains : chain_results.cluster_chains) {
-        cluster_chains.emplace_back(std::move(all_chains.front()));
-    }
-    auto& cluster_chain_seeds = chain_results.cluster_chain_seeds;
-    auto& seed_anchors = chain_results.seed_anchors;
-    auto& minimizer_explored = chain_results.minimizer_explored;
-    auto& minimizer_kept_cluster_count = chain_results.minimizer_kept_cluster_count;
-    auto& kept_cluster_count = chain_results.kept_cluster_count;
-    
-        
-    // We now estimate the best possible alignment score for each cluster.
-    std::vector<int> cluster_alignment_score_estimates;
-    // Copy cluster chain scores over
-    cluster_alignment_score_estimates.resize(cluster_chains.size());
-    for (size_t i = 0; i < cluster_chains.size(); i++) {
-        cluster_alignment_score_estimates[i] = cluster_chains[i].first;
-    }
-=======
+
     // TODO: Do any reseeding. For now we do none.
     // TODO: Rescore the reseeded chains.
->>>>>>> ded985f8
     
     if (track_provenance) {
         funnel.stage("align");
