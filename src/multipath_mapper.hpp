--- conflicted
+++ resolved
@@ -39,19 +39,14 @@
         
         /// Map read in alignment to graph and make multipath alignments.
         void multipath_map(const Alignment& alignment,
-<<<<<<< HEAD
                            vector<MultipathAlignment>& multipath_alns_out,
                            size_t max_alt_mappings);
-=======
-                           list<MultipathAlignment>& multipath_alns_out,
-                           size_t max_alt_alns);
                            
        /// Map two paired reads within max_separation of each other.
        void multipath_map_paired(const Alignment& alignment1, const Alignment& alignment2,
                                  size_t max_separation,
-                                 list<pair<MultipathAlignment, MultipathAlignment>>& multipath_aln_pairs_out,
-                                 size_t max_alt_alns);
->>>>>>> 88f2d57c
+                                 vector<pair<MultipathAlignment, MultipathAlignment>>& multipath_aln_pairs_out,
+                                 size_t max_alt_mappings);
         
         /// Prune path anchors from a multipath alignment if their approximate likelihood is this much
         /// lower than the optimal anchors
@@ -80,21 +75,13 @@
         void query_cluster_graphs(const Alignment& alignment,
                                   const vector<MaximalExactMatch>& mems,
                                   const vector<vector<pair<const MaximalExactMatch*, pos_t>>>& clusters,
-                                  vector<VG*>& cluster_graphs_out,
-                                  vector<size_t>& merged_into_out,
-                                  unordered_map<VG*, vector<pair<const MaximalExactMatch*, pos_t>>>& cluster_graph_mems_out);
+                                  vector<tuple<VG*, vector<pair<const MaximalExactMatch*, pos_t>>, size_t>>& cluster_graphs_out);
         
-<<<<<<< HEAD
         /// Make a multipath alignment of the read against the indicated graph and add it to
         /// the list of multimappings.
         void multipath_align(const Alignment& alignment, VG* vg,
                              vector<pair<const MaximalExactMatch*, pos_t>>& graph_mems,
-                             vector<MultipathAlignment>& multipath_alns_out) const;
-=======
-        /// Make a multipath alignment of the read against the indicated graph and return it.
-        MultipathAlignment multipath_align(const Alignment& alignment, VG* vg,
-                                           vector<pair<const MaximalExactMatch*, pos_t>>& graph_mems);
->>>>>>> 88f2d57c
+                             MultipathAlignment& multipath_aln_out) const;
         
         /// Computes the number of read bases a cluster of MEM hits covers.
         int64_t read_coverage(const vector<pair<const MaximalExactMatch*, pos_t>>& mem_hits) const;
