/** \file sim_main.cpp
 *
 * Defines the "vg sim" subcommand, which generates potential reads from a graph.
 */


#include <omp.h>
#include <unistd.h>
#include <getopt.h>

#include <list>
#include <fstream>

#include "subcommand.hpp"

#include "../vg.hpp"
#include "../mapper.hpp"
#include "../sampler.hpp"

using namespace std;
using namespace vg;
using namespace vg::subcommand;

void help_sim(char** argv) {
    cerr << "usage: " << argv[0] << " sim [options]" << endl
         << "Samples sequences from the xg-indexed graph." << endl
         << endl
         << "options:" << endl
<<<<<<< HEAD
         << "    -x, --xg-name FILE          use the xg index in FILE" << endl
         << "    -F, --fastq FILE            superpose errors matching the error profile of NGS reads in FILE (ignores -l,-f)" << endl
         << "    -l, --read-length N         write reads of length N" << endl
         << "    -n, --num-reads N           simulate N reads" << endl
         << "    -s, --random-seed N         use this specific seed for the PRNG" << endl
         << "    -e, --sub-rate FLOAT        base substitution rate (default 0.0)" << endl
         << "    -i, --indel-rate FLOAT      indel rate (default 0.0)" << endl
         << "    -d, --indel-err-prop FLOAT  proportion of trained errors from -f that are indels (default 0.0)" << endl
         << "    -f, --forward-only          don't simulate from the reverse strand" << endl
         << "    -p, --frag-len N            make paired end reads with given fragment length N" << endl
         << "    -v, --frag-std-dev FLOAT    use this standard deviation for fragment length estimation" << endl
         << "    -N, --allow-Ns              allow reads to be sampled from the graph with Ns in them" << endl
         << "    -a, --align-out             generate true alignments on stdout rather than reads" << endl
         << "    -J, --json-out              write alignments in json" << endl
         << "    -m, --include-bonuses       include bonuses in reported scores" << endl;
=======
         << "    -x, --xg-name FILE    use the xg index in FILE" << endl
         << "    -l, --read-length N   write reads of length N" << endl
         << "    -n, --num-reads N     simulate N reads" << endl
         << "    -s, --random-seed N   use this specific seed for the PRNG" << endl
         << "    -e, --base-error N    base substitution error rate (default 0.0)" << endl
         << "    -i, --indel-error N   indel error rate (default 0.0)" << endl
         << "    -f, --forward-only    don't simulate from the reverse strand" << endl
         << "    -p, --frag-len N      make paired end reads with given fragment length N" << endl
         << "    -v, --frag-std-dev N  use this standard deviation for fragment length estimation" << endl
         << "    -N, --allow-Ns        allow reads to be sampled from the graph with Ns in them" << endl
         << "    -a, --align-out       generate true alignments on stdout rather than reads" << endl
         << "    -J, --json-out        write alignments in json" << endl;
>>>>>>> 42342de4
}

int main_sim(int argc, char** argv) {

    if (argc == 2) {
        help_sim(argv);
        return 1;
    }

    int read_length = 100;
    int num_reads = 1;
    int seed_val = time(NULL);
    double base_error = 0;
    double indel_error = 0;
    bool forward_only = false;
    bool align_out = false;
    bool json_out = false;
    int fragment_length = 0;
    double fragment_std_dev = 0;
    bool reads_may_contain_Ns = false;
    string xg_name;
    bool strip_bonuses = false;
    double indel_prop = 0.0;
    string fastq_name;

    int c;
    optind = 2; // force optind past command positional argument
    while (true) {
        static struct option long_options[] =
        {
            {"help", no_argument, 0, 'h'},
            {"xg-name", required_argument, 0, 'x'},
            {"fastq", required_argument, 0, 'F'},
            {"read-length", required_argument, 0, 'l'},
            {"num-reads", required_argument, 0, 'n'},
            {"random-seed", required_argument, 0, 's'},
            {"forward-only", no_argument, 0, 'f'},
            {"align-out", no_argument, 0, 'a'},
            {"json-out", no_argument, 0, 'J'},
            {"allow-Ns", no_argument, 0, 'N'},
            {"base-rate", required_argument, 0, 'e'},
            {"indel-rate", required_argument, 0, 'i'},
            {"indel-err-prop", required_argument, 0, 'd'},
            {"frag-len", required_argument, 0, 'p'},
            {"frag-std-dev", required_argument, 0, 'v'},
            {0, 0, 0, 0}
        };

        int option_index = 0;
        c = getopt_long (argc, argv, "hl:n:s:e:i:fax:Jp:v:N",
                long_options, &option_index);

        // Detect the end of the options.
        if (c == -1)
            break;

        switch (c)
        {

        case 'x':
            xg_name = optarg;
            break;
            
        case 'F':
            fastq_name = optarg;
            break;

        case 'l':
            read_length = atoi(optarg);
            break;

        case 'n':
            num_reads = atoi(optarg);
            break;

        case 's':
            seed_val = atoi(optarg);
            break;

        case 'e':
            base_error = atof(optarg);
            break;

        case 'i':
            indel_error = atof(optarg);
            break;
            
        case 'd':
            indel_prop = atof(optarg);
            break;

        case 'f':
            forward_only = true;
            break;

        case 'a':
            align_out = true;
            break;

        case 'J':
            json_out = true;
            align_out = true;
            break;

        case 'N':
            reads_may_contain_Ns = true;
            break;

        case 'p':
            fragment_length = atoi(optarg);
            break;

        case 'v':
            fragment_std_dev = atof(optarg);
            break;
            
        case 'h':
        case '?':
            help_sim(argv);
            exit(1);
            break;

        default:
            abort ();
        }
    }

    if (xg_name.empty()) {
        cerr << "[vg sim] error: we need an xg index to sample reads from" << endl;
        return 1;
    }

    mt19937 rng;
    rng.seed(seed_val);

    xg::XG* xgidx = nullptr;
    ifstream xg_stream(xg_name);
    if(xg_stream) {
        xgidx = new xg::XG(xg_stream);
    }
    if (!xg_stream || xgidx == nullptr) {
        cerr << "[vg sim] error: could not open xg index" << endl;
        return 1;
    }

    // Make a sample to sample reads with
    Sampler sampler(xgidx, seed_val, forward_only, reads_may_contain_Ns);
    
    // Make a Mapper to score reads, with the default parameters
    Mapper rescorer(xgidx, nullptr, nullptr);
    // We define a function to score a generated alignment under the mapper
    auto rescore = [&] (Alignment& aln) {
        // Score using exact distance.
        aln.set_score(rescorer.score_alignment(aln, false));
    };
    
    if (fastq_name.empty()) {
        // Use the fixed error rate sampler
        
        // Make a sample to sample reads with
        Sampler sampler(xgidx, seed_val, forward_only, reads_may_contain_Ns);
        
        // Make a Mapper to score reads, with the default parameters
        Mapper rescorer(xgidx, nullptr, nullptr);
        // Override the "default" full length bonus, just like every other subcommand that uses a mapper ends up doing.
        // TODO: is it safe to change the default?
        rescorer.set_alignment_scores(default_match, default_mismatch, default_gap_open, default_gap_extension, 5);
        // Include the full length bonuses if requested.
        rescorer.strip_bonuses = strip_bonuses;
        // We define a function to score a generated alignment under the mapper
        auto rescore = [&] (Alignment& aln) {
            // Score using exact distance.
            aln.set_score(rescorer.score_alignment(aln, false));
        };
        
        size_t max_iter = 1000;
        int nonce = 1;
        for (int i = 0; i < num_reads; ++i) {
            // For each read we are going to generate
            
            if (fragment_length) {
                // fragment_lenght is nonzero so make it two paired reads
                auto alns = sampler.alignment_pair(read_length, fragment_length, fragment_std_dev, base_error, indel_error);
                
                size_t iter = 0;
                while (iter++ < max_iter) {
                    // For up to max_iter iterations
                    if (alns.front().sequence().size() < read_length
                        || alns.back().sequence().size() < read_length) {
                        // If our read was too short, try again
                        alns = sampler.alignment_pair(read_length, fragment_length, fragment_std_dev, base_error, indel_error);
                    }
                }
                
                // write the alignment or its string
                if (align_out) {
                    // write it out as requested
                    
                    // We will need scores
                    rescore(alns.front());
                    rescore(alns.back());
                    
                    if (json_out) {
                        cout << pb2json(alns.front()) << endl;
                        cout << pb2json(alns.back()) << endl;
                    } else {
                        function<Alignment(uint64_t)> lambda = [&alns](uint64_t n) { return alns[n]; };
                        stream::write(cout, 2, lambda);
                    }
                } else {
                    cout << alns.front().sequence() << "\t" << alns.back().sequence() << endl;
                }
            } else {
                // Do single-end reads
                auto aln = sampler.alignment_with_error(read_length, base_error, indel_error);
                
                size_t iter = 0;
                while (iter++ < max_iter) {
                    // For up to max_iter iterations
                    if (aln.sequence().size() < read_length) {
                        // If our read is too short, try again
                        auto aln_prime = sampler.alignment_with_error(read_length, base_error, indel_error);
                        if (aln_prime.sequence().size() > aln.sequence().size()) {
                            // But only keep the new try if it is longer
                            aln = aln_prime;
                        }
                    }
                }
                
                // write the alignment or its string
                if (align_out) {
                    // write it out as requested
                    
                    // We will need scores
                    rescore(aln);
                    
                    if (json_out) {
                        cout << pb2json(aln) << endl;
                    } else {
                        function<Alignment(uint64_t)> lambda = [&aln](uint64_t n) { return aln; };
                        stream::write(cout, 1, lambda);
                    }
                } else {
                    cout << aln.sequence() << endl;
                }
            }
        }
        
    }
    else {
        // Use the trained error rate aligner
        Aligner aligner(default_match, default_mismatch, default_gap_open, default_gap_extension, 5);
        
        NGSSimulator sampler(*xgidx, fastq_name, base_error, indel_error, indel_prop,
                             fragment_length ? fragment_length : std::numeric_limits<double>::max(),
                             fragment_std_dev, !reads_may_contain_Ns, seed_val);
        
        if (fragment_length) {
            for (size_t i = 0; i < num_reads; i++) {
                pair<Alignment, Alignment> read_pair = sampler.sample_read_pair();
                read_pair.first.set_score(aligner.score_ungapped_alignment(read_pair.first, strip_bonuses));
                read_pair.second.set_score(aligner.score_ungapped_alignment(read_pair.second, strip_bonuses));
                
                if (align_out) {
                    if (json_out) {
                        cout << pb2json(read_pair.first) << endl;
                        cout << pb2json(read_pair.second) << endl;
                    }
                    else {
                        function<Alignment(uint64_t)> lambda = [&read_pair](uint64_t n) {
                            return n % 2 ? read_pair.first : read_pair.second;
                        };
                        stream::write(cout, 2, lambda);
                    }
                }
                else {
                    cout << read_pair.first.sequence() << "\t" << read_pair.second.sequence() << endl;
                }
            }
        }
        else {
            for (size_t i = 0; i < num_reads; i++) {
                Alignment read = sampler.sample_read();
                read.set_score(aligner.score_ungapped_alignment(read, strip_bonuses));
                
                if (align_out) {
                    if (json_out) {
                        cout << pb2json(read) << endl;
                    }
                    else {
                        function<Alignment(uint64_t)> lambda = [&read](uint64_t n) {
                            return read;
                        };
                        stream::write(cout, 1, lambda);
                    }
                }
                else {
                    cout << read.sequence() << endl;
                }
            }
        }
    }
    

    return 0;
}

// Register subcommand
static Subcommand vg_sim("sim", "simulate reads from a graph", main_sim);
<|MERGE_RESOLUTION|>--- conflicted
+++ resolved
@@ -26,7 +26,6 @@
          << "Samples sequences from the xg-indexed graph." << endl
          << endl
          << "options:" << endl
-<<<<<<< HEAD
          << "    -x, --xg-name FILE          use the xg index in FILE" << endl
          << "    -F, --fastq FILE            superpose errors matching the error profile of NGS reads in FILE (ignores -l,-f)" << endl
          << "    -l, --read-length N         write reads of length N" << endl
@@ -42,20 +41,6 @@
          << "    -a, --align-out             generate true alignments on stdout rather than reads" << endl
          << "    -J, --json-out              write alignments in json" << endl
          << "    -m, --include-bonuses       include bonuses in reported scores" << endl;
-=======
-         << "    -x, --xg-name FILE    use the xg index in FILE" << endl
-         << "    -l, --read-length N   write reads of length N" << endl
-         << "    -n, --num-reads N     simulate N reads" << endl
-         << "    -s, --random-seed N   use this specific seed for the PRNG" << endl
-         << "    -e, --base-error N    base substitution error rate (default 0.0)" << endl
-         << "    -i, --indel-error N   indel error rate (default 0.0)" << endl
-         << "    -f, --forward-only    don't simulate from the reverse strand" << endl
-         << "    -p, --frag-len N      make paired end reads with given fragment length N" << endl
-         << "    -v, --frag-std-dev N  use this standard deviation for fragment length estimation" << endl
-         << "    -N, --allow-Ns        allow reads to be sampled from the graph with Ns in them" << endl
-         << "    -a, --align-out       generate true alignments on stdout rather than reads" << endl
-         << "    -J, --json-out        write alignments in json" << endl;
->>>>>>> 42342de4
 }
 
 int main_sim(int argc, char** argv) {
