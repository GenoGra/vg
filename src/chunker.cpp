#include <iostream>
#include <unordered_set>
#include <vg/io/stream.hpp>
#include "chunker.hpp"


namespace vg {

using namespace std;



PathChunker::PathChunker(xg::XG* xindex) : xg(xindex) {
    
}

PathChunker::~PathChunker() {

}

void PathChunker::extract_subgraph(const Region& region, int context, int length,
                                   bool forward_only, VG& subgraph, Region& out_region) {

    // extract our path range into the graph
    Graph g;
    xg->for_path_range(region.seq, region.start, region.end, [&](handle_t handle) {
            Node node;
            node.set_id(xg->get_id(handle));
            node.set_sequence(xg->get_sequence(handle));
            *g.add_node() = node;
        }, false);
    
    // expand the context and get path information
    // if forward_only true, then we only go forward.
    xg_expand_context(*xg, g, context, true, true, true, !forward_only);
    if (length) {
        xg_expand_context(*xg, g, context, true, false, true, !forward_only);
    }
        
    // build the vg of the subgraph
    subgraph.extend(g);
    subgraph.remove_orphan_edges();

    // get our range endpoints before context expansion
    list<mapping_t>& mappings = subgraph.paths.get_path(region.seq);
    size_t mappings_size = mappings.size();
    path_handle_t path_handle = xg->get_path_handle(region.seq);
    handle_t input_start_node = xg->handle_at_path_position(path_handle, region.start);
    vector<size_t> first_positions = xg->position_in_path(input_start_node, path_handle);
    handle_t input_end_node = xg->handle_at_path_position(path_handle, region.end);
    vector<size_t> last_positions = xg->position_in_path(input_end_node, path_handle);

    // the distance between then and the nodes in our input range
    size_t left_padding = 0;
    size_t right_padding = 0;
    // do we need to rewrite back to our graph?
    bool rewrite_paths = false;
    
    // Endpoints not in cycles: we can get our output region directly from xg lookups
    if (first_positions.size() == 1  && last_positions.size() == 1) {
        // start and end of our expanded chunk
        auto start_it = mappings.begin();
        auto end_it = --mappings.end();

        // find our input range in the expanded path. we know these nodes only appear once.
        for (; start_it != mappings.end() && start_it->node_id() != xg->get_id(input_start_node); ++start_it);
        for (; end_it != mappings.begin() && end_it->node_id() != xg->get_id(input_end_node); --end_it);

        // walk back our start point as we can without rank discontinuities. doesn't matter
        // if we encounter cycles here, because we keep a running path length
        auto cur_it = start_it;
        auto prev_it = cur_it;
        if (prev_it != mappings.begin()) {
            for (; prev_it != mappings.begin(); --prev_it) {
                cur_it = prev_it;
                --cur_it;
                if ((prev_it->rank > 0 || cur_it->rank > 0) && cur_it->rank + 1 != prev_it->rank) {
                    break;
                }
                left_padding += cur_it->length;
            }
        }
        start_it = prev_it;
        // walk forward the end point
        cur_it = end_it;
        prev_it = cur_it;
        for (++cur_it; cur_it != mappings.end(); ++prev_it, ++cur_it) {
            if ((prev_it->rank > 0 || cur_it->rank > 0) && prev_it->rank + 1 != cur_it->rank) {
                break;
            }
            right_padding += cur_it->length;
        }
        end_it = prev_it;

        rewrite_paths = start_it != mappings.begin() || end_it != --mappings.end();
        
        // cut out nodes before and after discontinuity
        mappings.erase(mappings.begin(), start_it);
        mappings.erase(++end_it, mappings.end());
    }
    // We're clipping at a cycle in the reference path.  Just preserve the path as-is from the
    // input region.  
    else {
        mappings.clear();
<<<<<<< HEAD
        xg->for_path_range(region.seq, region.start, region.end, [&](const handle_t& handle) {
=======
        xg->for_path_range(region.seq, region.start, region.end, [&](handle_t handle) {
>>>>>>> b39fda4c
                mapping_t mapping;
                mapping.set_node_id(xg->get_id(handle));
                mapping.set_is_reverse(xg->get_is_reverse(handle));
                mappings.push_back(mapping);
            }, false);
        rewrite_paths = true;
    }

    // Cut our graph so that our reference path end points are graph tips.  This will let the
    // snarl finder use the path to find telomeres.
    Node* start_node = subgraph.get_node(mappings.begin()->node_id());
<<<<<<< HEAD
    if (rewrite_paths && xg->position_in_path(xg->get_handle(start_node->id()), path_handle).size() == 1) {
=======
    if (rewrite_paths && xg->position_in_path(xg->get_handle(start_node->id()),
                                              xg->get_path_handle(region.seq)).size() == 1) {
>>>>>>> b39fda4c
        if (!mappings.begin()->is_reverse() && subgraph.start_degree(start_node) != 0) {
            for (auto edge : subgraph.edges_to(start_node)) {
                subgraph.destroy_edge(edge);
            }
        } else if (mappings.begin()->is_reverse() && subgraph.end_degree(start_node) != 0) {
            for (auto edge : subgraph.edges_from(start_node)) {
                subgraph.destroy_edge(edge);
            }
        }
    }
    Node* end_node = subgraph.get_node(mappings.rbegin()->node_id());
<<<<<<< HEAD
    if (rewrite_paths && xg->position_in_path(xg->get_handle(end_node->id()), path_handle).size() == 1) {
=======
    if (rewrite_paths && xg->position_in_path(xg->get_handle(end_node->id()),
                                              xg->get_path_handle(region.seq)).size() == 1) {
>>>>>>> b39fda4c
        if (!mappings.rbegin()->is_reverse() && subgraph.end_degree(end_node) != 0) {
            for (auto edge : subgraph.edges_from(end_node)) {
                subgraph.destroy_edge(edge);
            }
        } else if (mappings.rbegin()->is_reverse() && subgraph.start_degree(end_node) != 0) {
            for (auto edge : subgraph.edges_to(end_node)) {
                subgraph.destroy_edge(edge);
            }
        }
    }
    
    // Sync our updated paths lists back into the Graph protobuf
    if (rewrite_paths) {
        subgraph.paths.rebuild_node_mapping();
        subgraph.paths.rebuild_mapping_aux();
        subgraph.graph.clear_path();
        subgraph.paths.to_graph(subgraph.graph);
    }

    // start could fall inside a node.  we find out where in the path the
    // 0-offset point of the node is. 
<<<<<<< HEAD
    int64_t input_start_pos = xg->node_start_at_path_position(path_handle, region.start);
    int64_t input_end_pos = xg->node_start_at_path_position(path_handle, region.end);
=======
    int64_t input_start_pos = xg->node_start_at_path_position(xg->get_path_handle(region.seq), region.start);
    int64_t input_end_pos = xg->node_start_at_path_position(xg->get_path_handle(region.seq), region.end);
>>>>>>> b39fda4c
    out_region.seq = region.seq;
    out_region.start = input_start_pos - left_padding;
    out_region.end = input_end_pos + xg->get_length(input_end_node) + right_padding - 1;
}

void PathChunker::extract_id_range(vg::id_t start, vg::id_t end, int context, int length,
                                   bool forward_only, VG& subgraph, Region& out_region) {

    for (vg::id_t i = start; i <= end; ++i) {
<<<<<<< HEAD
        if (!subgraph.has_node(i)) {
            handle_t handle = subgraph.get_handle(i);
            subgraph.create_handle(xg->get_sequence(handle), xg->get_id(handle));
        }
=======
        Node* node = g.add_node();
        node->set_id(i);
        node->set_sequence(xg->get_sequence(xg->get_handle(i)));
>>>>>>> b39fda4c
    }


    // expand the context and get path information
    // if forward_only true, then we only go forward.
    algorithms::expand_subgraph_by_steps(*xg, subgraph, context);
    if (length) {
        algorithms::expand_subgraph_by_length(*xg, subgraph, length);
    }

    out_region.start = subgraph.min_node_id();
    out_region.end = subgraph.max_node_id();
}

}<|MERGE_RESOLUTION|>--- conflicted
+++ resolved
@@ -102,11 +102,7 @@
     // input region.  
     else {
         mappings.clear();
-<<<<<<< HEAD
         xg->for_path_range(region.seq, region.start, region.end, [&](const handle_t& handle) {
-=======
-        xg->for_path_range(region.seq, region.start, region.end, [&](handle_t handle) {
->>>>>>> b39fda4c
                 mapping_t mapping;
                 mapping.set_node_id(xg->get_id(handle));
                 mapping.set_is_reverse(xg->get_is_reverse(handle));
@@ -118,12 +114,7 @@
     // Cut our graph so that our reference path end points are graph tips.  This will let the
     // snarl finder use the path to find telomeres.
     Node* start_node = subgraph.get_node(mappings.begin()->node_id());
-<<<<<<< HEAD
     if (rewrite_paths && xg->position_in_path(xg->get_handle(start_node->id()), path_handle).size() == 1) {
-=======
-    if (rewrite_paths && xg->position_in_path(xg->get_handle(start_node->id()),
-                                              xg->get_path_handle(region.seq)).size() == 1) {
->>>>>>> b39fda4c
         if (!mappings.begin()->is_reverse() && subgraph.start_degree(start_node) != 0) {
             for (auto edge : subgraph.edges_to(start_node)) {
                 subgraph.destroy_edge(edge);
@@ -135,12 +126,7 @@
         }
     }
     Node* end_node = subgraph.get_node(mappings.rbegin()->node_id());
-<<<<<<< HEAD
     if (rewrite_paths && xg->position_in_path(xg->get_handle(end_node->id()), path_handle).size() == 1) {
-=======
-    if (rewrite_paths && xg->position_in_path(xg->get_handle(end_node->id()),
-                                              xg->get_path_handle(region.seq)).size() == 1) {
->>>>>>> b39fda4c
         if (!mappings.rbegin()->is_reverse() && subgraph.end_degree(end_node) != 0) {
             for (auto edge : subgraph.edges_from(end_node)) {
                 subgraph.destroy_edge(edge);
@@ -162,13 +148,8 @@
 
     // start could fall inside a node.  we find out where in the path the
     // 0-offset point of the node is. 
-<<<<<<< HEAD
     int64_t input_start_pos = xg->node_start_at_path_position(path_handle, region.start);
     int64_t input_end_pos = xg->node_start_at_path_position(path_handle, region.end);
-=======
-    int64_t input_start_pos = xg->node_start_at_path_position(xg->get_path_handle(region.seq), region.start);
-    int64_t input_end_pos = xg->node_start_at_path_position(xg->get_path_handle(region.seq), region.end);
->>>>>>> b39fda4c
     out_region.seq = region.seq;
     out_region.start = input_start_pos - left_padding;
     out_region.end = input_end_pos + xg->get_length(input_end_node) + right_padding - 1;
@@ -178,18 +159,11 @@
                                    bool forward_only, VG& subgraph, Region& out_region) {
 
     for (vg::id_t i = start; i <= end; ++i) {
-<<<<<<< HEAD
         if (!subgraph.has_node(i)) {
             handle_t handle = subgraph.get_handle(i);
             subgraph.create_handle(xg->get_sequence(handle), xg->get_id(handle));
         }
-=======
-        Node* node = g.add_node();
-        node->set_id(i);
-        node->set_sequence(xg->get_sequence(xg->get_handle(i)));
->>>>>>> b39fda4c
     }
-
 
     // expand the context and get path information
     // if forward_only true, then we only go forward.
